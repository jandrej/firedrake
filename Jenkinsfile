pipeline {
  agent {
    docker {
      image 'firedrakeproject/firedrake-env:latest'
      label 'firedrakeproject'
      args '-v /var/run/docker.sock:/var/run/docker.sock'
      alwaysPull true
    }
  }
  environment {
    FIREDRAKE_CI_TESTS = "1"
    DOCKER_CREDENTIALS = credentials('f52ccab9-5250-4b17-9fb6-c3f1ebdcc986')
    PETSC_CONFIGURE_OPTIONS = "--with-make-np=11"
  }
  stages {
    stage('Clean') {
      steps {
        sh 'git clean -fdx'
        dir('tmp') {
          deleteDir()
        }
      }
    }
    stage('Build') {
      steps {
        sh 'mkdir tmp'
        dir('tmp') {
          timestamps {
<<<<<<< HEAD
            sh '../scripts/firedrake-install --package-branch tsfc gpu --package-branch PyOP2 gpu --disable-ssh --minimal-petsc --slepc --documentation-dependencies --install thetis --install gusto --install icepack --no-package-manager || (cat firedrake-install.log && /bin/false)'
=======
            sh '../scripts/firedrake-install --disable-ssh --minimal-petsc --slepc --documentation-dependencies --install thetis --install gusto --install icepack --install irksome --no-package-manager || (cat firedrake-install.log && /bin/false)'
>>>>>>> ed26ae92
          }
        }
      }
    }
    stage('Setup') {
      steps {
        dir('tmp') {
          timestamps {
            sh '''
. ./firedrake/bin/activate
python $(which firedrake-clean)
python -m pip install pytest-cov pytest-xdist
python -m pip list
'''
          }
        }
      }
    }
    stage('Test') {
      parallel {
        stage('Test Firedrake') {
          steps {
            dir('tmp') {
              timestamps {
                sh '''
. ./firedrake/bin/activate
cd firedrake/src/firedrake
python -m pytest --durations=200 -n 11 --cov firedrake -v tests
'''
              }
            }
          }
        }
        stage('Test pyadjoint'){
          steps {
            dir('tmp') {
              timestamps {
                sh '''
. ./firedrake/bin/activate
cd firedrake/src/pyadjoint; python -m pytest -v tests/firedrake_adjoint
'''
              }
            }
          }
        }
      }
    }
    stage('Post-test') {
      parallel {
        stage('Test build documentation') {
          steps {
            dir('tmp') {
              timestamps {
                sh '''
. ./firedrake/bin/activate
echo $PATH
echo $VIRTUAL_ENV
ls $VIRTUAL_ENV/bin
firedrake-preprocess-bibtex --validate firedrake/src/firedrake/docs/source/_static/bibliography.bib
firedrake-preprocess-bibtex --validate firedrake/src/firedrake/docs/source/_static/firedrake-apps.bib
cd firedrake/src/firedrake/docs; make html
'''
              }
            }
          }
        }
        stage('Zenodo API canary') {
          steps {
            timestamps {
              sh 'scripts/firedrake-install --test-doi-resolution || (cat firedrake-install.log && /bin/false)'
            }
          }
        }
        stage('Lint') {
          steps {
            dir('tmp') {
              timestamps {
                sh '''
. ./firedrake/bin/activate
python -m pip install flake8
cd firedrake/src/firedrake
make lint
'''
              }
            }
          }
        }
      }
    }
    stage('Docker'){
      when {
        branch 'master'
      }
      steps {
        sh '''
sudo docker login -u $DOCKER_CREDENTIALS_USR -p $DOCKER_CREDENTIALS_PSW
sudo docker build -t firedrakeproject/firedrake-env:latest -f docker/Dockerfile.env .
sudo docker push firedrakeproject/firedrake-env:latest
sudo docker build --no-cache --build-arg PETSC_CONFIGURE_OPTIONS -t firedrakeproject/firedrake-vanilla:latest -f docker/Dockerfile.vanilla .
sudo docker push firedrakeproject/firedrake-vanilla:latest
sudo docker build --no-cache --build-arg PETSC_CONFIGURE_OPTIONS -t firedrakeproject/firedrake:latest -f docker/Dockerfile.firedrake .
sudo docker push firedrakeproject/firedrake:latest
sudo docker build --no-cache -t firedrakeproject/firedrake-notebooks:latest -f docker/Dockerfile.jupyter .
sudo docker push firedrakeproject/firedrake-notebooks:latest
'''
      }
    }
  }
}<|MERGE_RESOLUTION|>--- conflicted
+++ resolved
@@ -26,11 +26,7 @@
         sh 'mkdir tmp'
         dir('tmp') {
           timestamps {
-<<<<<<< HEAD
-            sh '../scripts/firedrake-install --package-branch tsfc gpu --package-branch PyOP2 gpu --disable-ssh --minimal-petsc --slepc --documentation-dependencies --install thetis --install gusto --install icepack --no-package-manager || (cat firedrake-install.log && /bin/false)'
-=======
-            sh '../scripts/firedrake-install --disable-ssh --minimal-petsc --slepc --documentation-dependencies --install thetis --install gusto --install icepack --install irksome --no-package-manager || (cat firedrake-install.log && /bin/false)'
->>>>>>> ed26ae92
+            sh '../scripts/firedrake-install --package-branch tsfc gpu --package-branch PyOP2 gpu --disable-ssh --minimal-petsc --slepc --documentation-dependencies --install thetis --install gusto --install icepack --install irksome --no-package-manager || (cat firedrake-install.log && /bin/false)'
           }
         }
       }
