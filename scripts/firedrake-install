--- conflicted
+++ resolved
@@ -434,15 +434,9 @@
         petsc_opts += """--download-chaco --download-metis --download-parmetis --download-scalapack --download-hypre --download-mumps --download-hdf5 --download-pragmatic"""
 else:
     if options["petsc_int_type"] == "int64":
-<<<<<<< HEAD
-        petsc_opts += """--download-metis --download-parmetis --download-hypre --download-netcdf --download-pnetcdf --download-hdf5 --download-exodusii --download-pragmatic --with-64-bit-indices"""
-    else:
-        petsc_opts += """--download-chaco --download-metis --download-parmetis --download-scalapack --download-hypre --download-mumps --download-netcdf --download-hdf5 --download-pnetcdf --download-exodusii --download-pragmatic"""
-=======
-        petsc_opts += """--download-metis --download-parmetis --download-hypre --with-zlib --download-netcdf --download-pnetcdf --download-hdf5 --download-exodusii --with-64-bit-indices"""
-    else:
-        petsc_opts += """--download-chaco --download-metis --download-parmetis --download-scalapack --download-hypre --download-mumps --with-zlib --download-netcdf --download-hdf5 --download-pnetcdf --download-exodusii"""
->>>>>>> 4451abf9
+        petsc_opts += """--download-metis --download-parmetis --download-hypre --with-zlib --download-netcdf --download-pnetcdf --download-hdf5 --download-exodusii --download-pragmatic --with-64-bit-indices"""
+    else:
+        petsc_opts += """--download-chaco --download-metis --download-parmetis --download-scalapack --download-hypre --download-mumps --with-zlib --download-netcdf --download-hdf5 --download-pnetcdf --download-exodusii --download-pragmatic"""
 
 
 if "PETSC_CONFIGURE_OPTIONS" not in os.environ:
