#! /usr/bin/env python3
import logging
import platform
import subprocess
import sys
import os
import shutil
from glob import glob
from argparse import ArgumentParser, RawDescriptionHelpFormatter
from collections import OrderedDict
from distutils import dir_util
import atexit

adjoint_deps = {
    "libadjoint": "git+ssh://bitbucket.org/dolfin-adjoint/libadjoint.git",
    "dolfin-adjoint": "git+ssh://bitbucket.org/dolfin-adjoint/dolfin-adjoint.git"
}

# Packages which we wish to ensure are always recompiled
wheel_blacklist = ["mpi4py"]

# Firedrake application installation shortcuts.
firedrake_apps = {
    "gusto": ("""Atmospheric dynamical core library. http://firedrakeproject.org/gusto""",
              "git+ssh://github.com/firedrakeproject/gusto#egg=gusto"),
    "thetis": ("""Coastal ocean model. http://thetisproject.org""",
               "git+ssh://github.com/thetisproject/thetis#egg=thetis"),
    "pyadjoint": ("""New generation adjoint. https://bitbucket.org/dolfin-adjoint/pyadjoint""",
                  "git+ssh://bitbucket.org/dolfin-adjoint/pyadjoint.git#egg=pyadjoint"),
}


class InstallError(Exception):
    # Exception for generic install problems.
    pass


class FiredrakeConfiguration(dict):
    """A dictionary extended to facilitate the storage of Firedrake
    configuration information."""
    def __init__(self, args=None):
        super(FiredrakeConfiguration, self).__init__()

        '''A record of the persistent options in force.'''
        self["options"] = {}
        '''Relevant environment variables.'''
        self["environment"] = {}
        '''Additional packages installed via the plugin interface.'''
        self["additions"] = []

        if args:
            for o in self._persistent_options:
                if o in args.__dict__.keys():
                    self["options"][o] = args.__dict__[o]

    _persistent_options = ["package_manager",
                           "minimal_petsc", "mpicc", "disable_ssh",
                           "show_petsc_configure_options", "adjoint",
                           "slepc", "slope", "packages", "honour_pythonpath",
                           "petsc_int_type", "cache_dir", "complex"]


def deep_update(this, that):
    import collections
    for k, v in that.items():
        if isinstance(v, collections.Mapping) and k in this.keys():
            this[k] = deep_update(this.get(k, {}), v)
        else:
            this[k] = v
    return this


if os.path.basename(__file__) == "firedrake-install":
    mode = "install"
elif os.path.basename(__file__) == "firedrake-update":
    mode = "update"
    os.chdir(os.path.dirname(os.path.realpath(__file__)) + "/../..")
else:
    sys.exit("Script must be invoked either as firedrake-install or firedrake-update")


if sys.version_info < (3, 5):
    if mode == "install":
        print("""\nInstalling Firedrake requires Python 3, at least version 3.5.
You should run firedrake-install with python3.""")
    if mode == "update":
        if hasattr(sys, "real_prefix"):
            # sys.real_prefix exists iff we are in an active virtualenv.
            #
            # Existing install trying to update past the py2/py3 barrier
            print("""\nFiredrake is now Python 3 only.  You cannot upgrade your existing installation.
Please follow the instructions at http://www.firedrakeproject.org/download.html to reinstall.""")
            sys.exit(1)
        else:
            # Accidentally (?) running firedrake-update with python2.
            print("""\nfiredrake-update must be run with Python 3, did you accidentally use Python 2?""")
    sys.exit(1)


branches = {}

jenkins = "JENKINS_URL" in os.environ
ci_testing_firedrake = "FIREDRAKE_CI_TESTS" in os.environ


if mode == "install":
    # Handle command line arguments.
    parser = ArgumentParser(description="""Install firedrake and its dependencies.""",
                            epilog="""The install process has three steps.

1. Any required system packages are installed using brew (MacOS) or apt (Ubuntu
   and similar Linux systems). On a Linux system without apt, the installation
   will fail if a dependency is not found.

2. A set of standard and/or third party Python packages is installed to the
   specified install location.

3. The core set of Python packages is downloaded to ./firedrake/src/ and
   installed to the specified location.

The install creates a venv in ./firedrake and installs inside
that venv.

The installer will ensure that the required configuration options are
passed to PETSc. In addition, any configure options which you provide
in the PETSC_CONFIGURE_OPTIONS environment variable will be
honoured.""",
                            formatter_class=RawDescriptionHelpFormatter)

    parser.add_argument("--adjoint", action='store_true',
                        help="Also install firedrake-adjoint.")
    parser.add_argument("--slope", action='store_true',
                        help="Also install SLOPE. This enables loop tiling in PyOP2.")
    parser.add_argument("--slepc", action="store_true",
                        help="Install SLEPc along with PETSc.")
    parser.add_argument("--disable-ssh", action="store_true",
                        help="Do not attempt to use ssh to clone git repositories: fall immediately back to https.")
    parser.add_argument("--no-package-manager", action='store_false', dest="package_manager",
                        help="Do not attempt to use apt or homebrew to install operating system packages on which we depend.")
    parser.add_argument("--minimal-petsc", action="store_true",
                        help="Minimise the set of petsc dependencies installed. This creates faster build times (useful for build testing).")
    group = parser.add_mutually_exclusive_group()
    group.add_argument("--honour-petsc-dir", action="store_true",
                       help="Usually it is best to let Firedrake build its own PETSc. If you wish to use another PETSc, set PETSC_DIR and pass this option.")
    group.add_argument("--petsc-int-type", choices=["int32", "int64"],
                       default="int32", type=str,
                       help="The integer type used by PETSc.  Use int64 if you need to solve problems with more than 2 billion degrees of freedom.  Only takes effect if firedrake-install builds PETSc.")

    parser.add_argument("--honour-pythonpath", action="store_true",
                        help="Pointing to external Python packages is usually a user error. Set this option if you know that you want PYTHONPATH set.")
    parser.add_argument("--rebuild-script", action="store_true",
                        help="Only rebuild the firedrake-install script. Use this option if your firedrake-install script is broken and a fix has been released in upstream Firedrake. You will need to specify any other options which you wish to be honoured by your new update script.")
    parser.add_argument("--package-branch", type=str, nargs=2, action="append", metavar=("PACKAGE", "BRANCH"),
                        help="Specify which branch of a package to use. This takes two arguments, the package name and the branch.")
    parser.add_argument("--verbose", "-v", action="store_true", help="Produce more verbose debugging output.")
    parser.add_argument("--mpicc", type=str,
                        action="store", default="mpicc",
                        help="C compiler to use when building with MPI (default is 'mpicc')")
    parser.add_argument("--show-petsc-configure-options", action="store_true",
                        help="Print out the configure options passed to PETSc")
    parser.add_argument("--venv-name", default="firedrake",
                        type=str, action="store",
                        help="Name of the venv to create (default is 'firedrake')")
    parser.add_argument("--install", action="append", dest="packages",
                        help="Additional packages to be installed. The address should be in format vcs+protocol://repo_url/#egg=pkg&subdirectory=pkg_dir . Some additional packages have shortcut install options for more information see --install-help.")
    parser.add_argument("--install-help", action="store_true",
                        help="Provide information on packages which can be installed using shortcut names.")
    parser.add_argument("--cache-dir", type=str,
                        action="store",
                        help="Directory to use for disk caches of compiled code (default is the .cache subdirectory of the Firedrake installation).")
    parser.add_argument("--complex", action="store_true",
                        help="Installs the complex version of Firedrake; rebuilds PETSc in complex mode.")

    args = parser.parse_args()

    if args.package_branch:
        branches = {package: branch for package, branch in args.package_branch}

    args.prefix = False  # Disabled as untested
    args.packages = args.packages or []

    config = FiredrakeConfiguration(args)
else:
    import firedrake_configuration
    config = firedrake_configuration.get_config()
    if config is None:
        raise InstallError("Failed to find existing Firedrake configuration")

    parser = ArgumentParser(description="""Update this firedrake install to the latest versions of all packages.""",
                            formatter_class=RawDescriptionHelpFormatter)
    parser.add_argument("--no-update-script", action="store_false", dest="update_script",
                        help="Do not update script before updating Firedrake.")
    parser.add_argument("--rebuild", action="store_true",
                        help="Rebuild all packages even if no new version is available. Usually petsc and petsc4py are only rebuilt if they change. All other packages are always rebuilt.")
    parser.add_argument("--rebuild-script", action="store_true",
                        help="Only rebuild the firedrake-install script. Use this option if your firedrake-install script is broken and a fix has been released in upstream Firedrake. You will need to specify any other options which you wish to be honoured by your new update script.")
    parser.add_argument("--adjoint", action='store_true', dest="adjoint", default=config["options"]["adjoint"],
                        help="Also install firedrake-adjoint.")
    parser.add_argument("--slope", action='store_true', dest="slope", default=config["options"]["slope"],
                        help="Also install SLOPE. This enables loop tiling in PyOP2.")
    parser.add_argument("--slepc", action="store_true", dest="slepc", default=config["options"]["slepc"],
                        help="Install SLEPc along with PETSc")
    group = parser.add_mutually_exclusive_group()
    group.add_argument("--honour-petsc-dir", action="store_true",
                       help="Usually it is best to let Firedrake build its own PETSc. If you wish to use another PETSc, set PETSC_DIR and pass this option.")
    group.add_argument("--petsc-int-type", choices=["int32", "int64"],
                       default="int32", type=str,
                       help="The integer type used by PETSc.  Use int64 if you need to solve problems with more than 2 billion degrees of freedom.  Only takes effect if firedrake-install builds PETSc.")

    parser.add_argument("--honour-pythonpath", action="store_true", default=config["options"].get("honour_pythonpath", False),
                        help="Pointing to external Python packages is usually a user error. Set this option if you know that you want PYTHONPATH set.")
    parser.add_argument("--clean", action='store_true',
                        help="Delete any remnants of obsolete Firedrake components.")
    parser.add_argument("--verbose", "-v", action="store_true", help="Produce more verbose debugging output.")
    parser.add_argument("--install", action="append", dest="packages", default=config["options"].get("packages", []),
                        help="Additional packages to be installed. The address should be in format vcs+protocol://repo_url/#egg=pkg&subdirectory=pkg_dir. Some additional packages have shortcut install options for more information see --install-help.")
    parser.add_argument("--install-help", action="store_true",
                        help="Provide information on packages which can be installed using shortcut names.")
    parser.add_argument("--cache-dir", type=str,
                        action="store", default=config["options"].get("cache_dir", ""),
                        help="Directory to use for disk caches of compiled code (default is the .cache subdirectory of the Firedrake installation).")
    complex_group = parser.add_mutually_exclusive_group()
    group.add_argument("--complex", action="store_true",
                       help="Updates to the complex version of Firedrake; rebuilds PETSc in complex mode.")
    group.add_argument("--real", action="store_true",
                       help="Updates to the real version of Firedrake; rebuilds PETSc in complex mode.")

    args = parser.parse_args()

    args.packages = list(set(args.packages))  # remove duplicates

    petsc_int_type_changed = False
    if config["options"].get("petsc_int_type", "int32") != args.petsc_int_type:
        petsc_int_type_changed = True
        args.rebuild = True

    petsc_complex_type_changed = False
    previously_complex = config["options"].get("complex", False)
    now_complex = not args.real and (args.complex or previously_complex)
    if previously_complex != now_complex:
        petsc_complex_type_changed = True
        args.rebuild = True
    args.complex = now_complex

    config = deep_update(config, FiredrakeConfiguration(args))

if args.install_help:
    help_string = """
You can install the following packages by passing --install shortname
where shortname is one of the names given below:

"""
    componentformat = "|{:10}|{:70}|\n"
    header = componentformat.format("Name", "Description")
    line = "-" * (len(header) - 1) + "\n"
    help_string += line + header + line
    for package, d in firedrake_apps.items():
        help_string += componentformat.format(package, d[0])
    help_string += line
    print(help_string)
    sys.exit(0)

# Set up logging
# Log to file at DEBUG level
logging.basicConfig(level=logging.DEBUG,
                    format='%(asctime)s %(levelname)-6s %(message)s',
                    filename='firedrake-%s.log' % mode,
                    filemode='w')
# Log to console at INFO level
console = logging.StreamHandler()
console.setLevel(logging.INFO)
formatter = logging.Formatter('%(message)s')
console.setFormatter(formatter)
logging.getLogger().addHandler(console)

log = logging.getLogger()

log.info("Running %s" % " ".join(sys.argv))


@atexit.register
def print_log_location():
    log.info("\n\n%s log saved in firedrake-%s.log" % (mode.capitalize(), mode))


class directory(object):
    """Context manager that executes body in a given directory"""
    def __init__(self, dir):
        self.dir = os.path.abspath(dir)

    def __enter__(self):
        self.olddir = os.path.abspath(os.getcwd())
        log.debug("Old path '%s'" % self.olddir)
        log.debug("Pushing path '%s'" % self.dir)
        os.chdir(self.dir)

    def __exit__(self, *args):
        log.debug("Popping path '%s'" % self.dir)
        os.chdir(self.olddir)
        log.debug("New path '%s'" % self.olddir)


options = config["options"]

# Apply short cut package names.
options["packages"] = [firedrake_apps.get(p, (None, p))[1] for p in options["packages"]]


# Record of obsolete packages which --clean should remove from old installs.
old_git_packages = []

if mode == "install":
    firedrake_env = os.path.abspath(args.venv_name)
else:
    try:
        firedrake_env = os.environ["VIRTUAL_ENV"]
    except KeyError:
        quit("Unable to retrieve venv name from the environment.\n Please ensure the venv is active before running firedrake-update.")

if "cache_dir" not in config["options"] or not config["options"]["cache_dir"]:
    config["options"]["cache_dir"] = os.path.join(firedrake_env, ".cache")


# venv install
python = ["%s/bin/python" % firedrake_env]
# Use the pip from the venv
pip = python + ["-m", "pip"]
pipinstall = pip + ["install", "--no-binary", ",".join(wheel_blacklist)]
pyinstall = python + ["setup.py", "install"]

if "PYTHONPATH" in os.environ and not args.honour_pythonpath:
    quit("""The PYTHONPATH environment variable is set. This is probably an error.
If you really want to use your own Python packages, please run again with the
--honour-pythonpath option.
""")

petsc_opts = "--download-eigen=%s/src/eigen-3.3.3.tgz " % firedrake_env

<<<<<<< HEAD
full_opts = '--download-chaco --download-metis --download-parmetis \
--download-scalapack --download-hypre --download-mumps --download-netcdf --download-hdf5 --download-exodusii'

split_opts = set(full_opts.split())
=======
petsc_opts += "--with-fortran-bindings=0 "

if options["minimal_petsc"]:
    if options["petsc_int_type"] == "int64":
        petsc_opts += """--download-metis --download-parmetis --download-hdf5 --download-hypre --with-64-bit-indices"""
    else:
        petsc_opts += """--download-chaco --download-metis --download-parmetis --download-scalapack --download-hypre --download-mumps --download-hdf5"""
else:
    if options["petsc_int_type"] == "int64":
        petsc_opts += """--download-metis --download-parmetis --download-hypre --download-netcdf --download-hdf5 --download-exodusii --with-64-bit-indices"""
    else:
        petsc_opts += """--download-chaco --download-metis --download-parmetis --download-scalapack --download-hypre --download-mumps --download-netcdf --download-hdf5 --download-exodusii"""
>>>>>>> 80245050

if options["minimal_petsc"]:
    split_opts -= {'--download-netcdf', '--download-exodusii'}
if options["petsc_int_type"] == 'int64':
    split_opts -= {'--download-chaco', '--download-scalapack', '--download-mumps'}
    split_opts |= {'--with-64-bit-indices'}
if options["complex"]:
    split_opts -= {'--download-hypre'}
    split_opts |= {'--with-scalar-type=complex'}

if "PETSC_CONFIGURE_OPTIONS" not in os.environ:
    os.environ["PETSC_CONFIGURE_OPTIONS"] = " ".join(split_opts)
else:
    for opt in split_opts:
        if opt not in os.environ["PETSC_CONFIGURE_OPTIONS"]:
            os.environ["PETSC_CONFIGURE_OPTIONS"] += " " + opt

if mode == "update" and petsc_int_type_changed:
    log.warning("""Force rebuilding all packages because PETSc int type changed""")

if mode == "update" and petsc_complex_type_changed:
    log.warning("""Force rebuilding all packages because PETSc scalar type changed between real and complex""")


def check_call(arguments, env=None):
    try:
        log.debug("Running command '%s'", " ".join(arguments))
        log.debug(subprocess.check_output(arguments, stderr=subprocess.STDOUT, env=env).decode())
    except subprocess.CalledProcessError as e:
        log.debug(e.output.decode())
        raise


def check_output(args, env=None):
    try:
        log.debug("Running command '%s'", " ".join(args))
        result = subprocess.check_output(args, stderr=subprocess.STDOUT, env=env)
        if isinstance(result, str):
            # Python 2
            return result
        else:
            # Python 3
            return result.decode()
    except subprocess.CalledProcessError as e:
        log.debug(e.output.decode())
        raise


def brew_install(name, options=None):
    try:
        # Check if it's already installed
        check_call(["brew", "list", name])
    except subprocess.CalledProcessError:
        # If not found, go ahead and install
        arguments = [name]
        if options:
            arguments = options + arguments
        if args.verbose:
            arguments = ["--verbose"] + arguments
        check_call(["brew", "install"] + arguments)


def apt_check(name):
    log.info("Checking for presence of package %s..." % name)
    # Note that subprocess return codes have the opposite logical
    # meanings to those of Python variables.
    try:
        check_call(["dpkg-query", "-s", name])
        log.info("  installed.")
        return True
    except subprocess.CalledProcessError:
        log.info("  missing.")
        return False


def apt_install(names):
    log.info("Installing missing packages: %s." % ", ".join(names))
    if sys.stdin.isatty():
        subprocess.check_call(["sudo", "apt-get", "install"] + names)
    else:
        log.info("Non-interactive stdin detected; installing without prompts")
        subprocess.check_call(["sudo", "apt-get", "-y", "install"] + names)


def split_requirements_url(url):
    name = url.split(".git")[0].split("#")[0].split("/")[-1]
    spliturl = url.split("://")[1].split("#")[0].split("@")
    try:
        plain_url, branch = spliturl
    except ValueError:
        plain_url = spliturl[0]
        branch = "master"
    return name, plain_url, branch


def git_url(plain_url, protocol):
    if protocol == "ssh":
        return "git@%s:%s" % tuple(plain_url.split("/", 1))
    elif protocol == "https":
        return "https://%s" % plain_url
    else:
        raise ValueError("Unknown git protocol: %s" % protocol)


def git_clone(url):
    name, plain_url, branch = split_requirements_url(url)
    if name == "petsc" and args.honour_petsc_dir:
        log.info("Using existing petsc installation\n")
        return name
    log.info("Cloning %s\n" % name)
    if name in branches:
        branch = branches[name]
    try:
        if options["disable_ssh"]:
            raise InstallError("Skipping ssh clone because --disable-ssh")
        check_call(["git", "clone", "-q", git_url(plain_url, "ssh")])
        log.info("Successfully cloned repository %s" % name)
    except (subprocess.CalledProcessError, InstallError):
        if not options["disable_ssh"]:
            log.warn("Failed to clone %s using ssh, falling back to https." % name)
        try:
            check_call(["git", "clone", "-q", git_url(plain_url, "https")])
            log.info("Successfully cloned repository %s." % name)
        except subprocess.CalledProcessError:
            log.error("Failed to clone %s branch %s." % (name, branch))
            raise
    with directory(name):
        try:
            log.info("Checking out branch %s" % branch)
            check_call(["git", "checkout", "-q", branch])
            log.info("Successfully checked out branch %s" % branch)
        except subprocess.CalledProcessError:
            log.error("Failed to check out branch %s" % branch)
            raise
    return name


def list_cloned_dependencies(name):
    log.info("Finding dependencies of %s\n" % name)
    deps = OrderedDict()
    try:
        for dep in open(name + "/requirements-git.txt", "r"):
            name = split_requirements_url(dep.strip())[0]
            deps[name] = dep.strip()
    except IOError:
        pass
    return deps


def clone_dependencies(name):
    log.info("Cloning the dependencies of %s" % name)
    deps = []
    try:
        for dep in open(name + "/requirements-git.txt", "r"):
            deps.append(git_clone(dep.strip()))
    except IOError:
        pass
    return deps


def git_update(name, url=None):
    # Update the named git repo and return true if the current branch actually changed.
    log.info("Updating the git repository for %s" % name)
    with directory(name):
        git_sha = check_output(["git", "rev-parse", "HEAD"])
        # Ensure remotes get updated if and when we move repositories.
        if url:
            plain_url = split_requirements_url(url)[1]
            current_url = check_output(["git", "remote", "-v"]).split()[1]
            protocol = "https" if current_url.startswith("https") else "ssh"
            new_url = git_url(plain_url, protocol)
            # Ensure we only change from bitbucket to github and not the reverse.
            if new_url != current_url and "bitbucket.org" in current_url \
               and "github.com/firedrakeproject" in plain_url:
                log.info("Updating git remote for %s" % name)
                check_call(["git", "remote", "set-url", "origin", new_url])
        check_call(["git", "pull"])
        git_sha_new = check_output(["git", "rev-parse", "HEAD"])
    return git_sha != git_sha_new


def run_pip(args):
    check_call(pip + args)


def run_pip_install(pipargs):
    # Make pip verbose when logging, so we see what the
    # subprocesses wrote out.
    # Particularly important for debugging petsc fails.
    pipargs = ["-vvv"] + pipargs
    check_call(pipinstall + pipargs)


def run_cmd(args):
    check_call(args)


def pip_requirements(package):
    log.info("Installing pip dependencies for %s" % package)
    if os.path.isfile("%s/requirements-ext.txt" % package):
        run_pip_install(["-r", "%s/requirements-ext.txt" % package])
    elif os.path.isfile("%s/requirements.txt" % package):
        if package == "COFFEE":
            # FIXME: Horrible hack to work around
            # https://github.com/coin-or/pulp/issues/123
            run_pip_install(["--no-deps", "-r", "%s/requirements.txt" % package])
        else:
            run_pip_install(["-r", "%s/requirements.txt" % package])
    else:
        log.info("No dependencies found. Skipping.")


def install(package):
    log.info("Installing %s" % package)
    if package == "petsc/":
        build_and_install_petsc()
    # The following outrageous hack works around the fact that petsc and co. cannot be installed in developer mode.
    elif package not in ["petsc4py/", "slepc/", "slepc4py/"]:
        run_pip_install(["-e", package])
    else:
        run_pip_install(["--ignore-installed", package])


def clean(package):
    log.info("Cleaning %s" % package)
    with directory(package):
        check_call(["python", "setup.py", "clean"])


def pip_uninstall(package):
    log.info("Removing existing %s installations\n" % package)
    # Uninstalling something with pip is an absolute disaster.  We
    # have to use pip freeze to list all available packages "locally"
    # and keep on removing the one we want until it is gone from this
    # list!  Yes, pip will happily have two different versions of the
    # same package co-existing.  Moreover, depending on the phase of
    # the moon, the order in which they are uninstalled is not the
    # same as the order in which they appear on sys.path!
    again = True
    i = 0
    while again:
        # List installed packages, "locally".  In a venv,
        # this just tells me packages in the venv, otherwise it
        # gives me everything.
        lines = check_output(pip + ["freeze", "-l"])
        again = False
        for line in lines.split("\n"):
            # Do we have a locally installed package?
            if line.startswith(package):
                # Uninstall it.
                run_pip(["uninstall", "-y", line.strip()])
                # Go round again, because THERE MIGHT BE ANOTHER ONE!
                again = True
        i += 1
        if i > 10:
            raise InstallError("pip claims it uninstalled %s more than 10 times.  Something is probably broken.", package)


def get_petsc_dir():
    if args.honour_petsc_dir:
        try:
            petsc_dir = os.environ["PETSC_DIR"]
        except KeyError:
            raise InstallError("Unable to find installed PETSc (did you forget to set PETSC_DIR?)")
        petsc_arch = os.environ.get("PETSC_ARCH", "")
    else:
        try:
            petsc_dir = check_output(python +
                                     ["-c", "import petsc; print(petsc.get_petsc_dir())"]).strip()

            petsc_arch = ""
        except subprocess.CalledProcessError:
            raise InstallError("Unable to find installed PETSc")
    return petsc_dir, petsc_arch


def get_slepc_dir():
    petsc_dir, petsc_arch = get_petsc_dir()
    if args.honour_petsc_dir:
        try:
            slepc_dir = os.environ["SLEPC_DIR"]
        except KeyError:
            raise InstallError("Need to set SLEPC_DIR for --slepc with --honour-petsc-dir")
    else:
        try:
            slepc_dir = check_output(python +
                                     ["-c", "import slepc; print(slepc.get_slepc_dir())"]).strip()
        except subprocess.CalledProcessError:
            raise InstallError("Unable to find installed SLEPc")
    return slepc_dir, petsc_arch


def build_and_install_petsc():
    import hashlib
    import urllib.request
    tarball = "eigen-3.3.3.tgz"
    url = "https://bitbucket.org/eigen/eigen/get/3.3.3.tar.gz"
    sha = hashlib.sha256()
    expect = "94878cbfa27b0d0fbc64c00d4aafa137f678d5315ae62ba4aecddbd4269ae75f"
    if not os.path.exists(tarball):
        log.info("Downloading Eigen from '%s' to '%s'" % (url, tarball))
        urllib.request.urlretrieve(url, filename=tarball)
    else:
        log.info("Eigen tarball already downloaded to '%s'" % tarball)
    log.info("Checking Eigen tarball integrity")
    with open(tarball, "rb") as f:
        while True:
            data = f.read(65536)
            if not data:
                break
            sha.update(data)
    actual = sha.hexdigest()
    if actual != expect:
        raise InstallError("Downloaded Eigen tarball has incorrect sha256sum, expected '%s', was '%s'",
                           expect, actual)
    else:
        log.info("Eigen tarball hash valid")
    log.info("Building PETSc. \nDepending on your platform, may take between a few minutes and an hour or more to build!")
    run_pip_install(["--ignore-installed", "petsc/"])


def build_and_install_h5py():
    import shutil
    log.info("Installing h5py")
    # Clean up old downloads
    if os.path.exists("h5py-2.5.0"):
        log.info("Removing old h5py-2.5.0 source")
        shutil.rmtree("h5py-2.5.0")
    if os.path.exists("h5py.tar.gz"):
        log.info("Removing old h5py.tar.gz")
        os.remove("h5py.tar.gz")

    url = "git+https://github.com/firedrakeproject/h5py.git@firedrake#egg=h5py"
    if os.path.exists("h5py"):
        changed = False
        with directory("h5py"):
            # Rewrite old h5py/h5py remote to firedrakeproject/h5py remote.
            plain_url = split_requirements_url(url)[1]
            current_remote = check_output(["git", "remote", "-v"]).split()[1]
            proto = "https" if current_remote.startswith("https") else "ssh"
            new_remote = git_url(plain_url, proto)
            if new_remote != current_remote and "h5py/h5py.git" in current_remote:
                log.info("Updating git remote for h5py from %s to %s", current_remote, new_remote)
                check_call(["git", "remote", "set-url", "origin", new_remote])
                check_call(["git", "fetch", "-p", "origin"])
                check_call(["git", "checkout", "firedrake"])
                changed = True
        changed |= git_update("h5py")
    else:
        git_clone(url)
        changed = True

    petsc_dir, petsc_arch = get_petsc_dir()
    hdf5_dir = "%s/%s" % (petsc_dir, petsc_arch)
    if changed or args.rebuild:
        log.info("Linking h5py against PETSc found in %s\n" % hdf5_dir)
        oldcc = os.environ.get("CC", None)
        os.environ["CC"] = options["mpicc"] or "mpicc"
        os.environ["HDF5_DIR"] = hdf5_dir
        os.environ["HDF5_MPI"] = "ON"
        # Only uninstall if things changed.
        pip_uninstall("h5py")
        # Pip installing from dirty directory is potentially unsafe.
        with directory("h5py/"):
            check_call(["git", "clean", "-fdx"])
        install("h5py/")
        if oldcc is None:
            del os.environ["CC"]
        else:
            os.environ["CC"] = oldcc
    else:
        log.info("No need to rebuild h5py")


def build_and_install_libspatialindex():
    log.info("Installing libspatialindex")
    if os.path.exists("libspatialindex"):
        log.info("Updating the git repository for libspatialindex")
        with directory("libspatialindex"):
            check_call(["git", "fetch"])
            git_sha = check_output(["git", "rev-parse", "HEAD"])
            git_sha_new = check_output(["git", "rev-parse", "@{u}"])
            libspatialindex_changed = git_sha != git_sha_new
            if libspatialindex_changed:
                check_call(["git", "reset", "--hard"])
                check_call(["git", "pull"])
    else:
        git_clone("git+https://github.com/firedrakeproject/libspatialindex.git")
        libspatialindex_changed = True

    if libspatialindex_changed:
        with directory("libspatialindex"):
            # Clean source directory
            check_call(["git", "reset", "--hard"])
            check_call(["git", "clean", "-f", "-x", "-d"])
            # Patch Makefile.am to skip building test
            check_call(["sed", "-i", "-e", "/^SUBDIRS/s/ test//", "Makefile.am"])
            # Build and install
            check_call(["./autogen.sh"])
            check_call(["./configure", "--prefix=" + firedrake_env,
                        "--enable-shared", "--disable-static"])
            check_call(["make"])
            check_call(["make", "install"])
    else:
        log.info("No need to rebuild libspatialindex")


def build_and_install_slepc():
    petsc_dir, petsc_arch = get_petsc_dir()

    if args.honour_petsc_dir:
        slepc_dir, slepc_arch = get_slepc_dir()
        log.info("Using installed SLEPc from %s/%s", slepc_dir, slepc_arch)
    else:
        log.info("Installing SLEPc.")
        url = "git+https://github.com/firedrakeproject/slepc.git@firedrake"
        if os.path.exists("slepc"):
            slepc_changed = False
            with directory("slepc"):
                plain_url = split_requirements_url(url)[1]
                current_remote = check_output(["git", "remote", "-v"]).split()[1]
                proto = "https" if current_remote.startswith("https") else "ssh"
                new_remote = git_url(plain_url, proto)
                if new_remote != current_remote:
                    log.info("Updating git remote for SLEPc from %s to %s", current_remote, new_remote)
                    check_call(["git", "remote", "set-url", "origin", new_remote])
                    check_call(["git", "fetch", "-p", "origin"])
                    check_call(["git", "checkout", "firedrake"])
                    slepc_changed = True
            slepc_changed |= git_update("slepc")
        else:
            git_clone(url)
            slepc_changed = True
        if slepc_changed:
            install("slepc/")
        else:
            log.info("No need to rebuild SLEPc")

    log.info("Installing slepc4py.")
    url = "git+https://github.com/firedrakeproject/slepc4py.git@firedrake"
    if os.path.exists("slepc4py"):
        slepc4py_changed = False
        with directory("slepc4py"):
                plain_url = split_requirements_url(url)[1]
                current_remote = check_output(["git", "remote", "-v"]).split()[1]
                proto = "https" if current_remote.startswith("https") else "ssh"
                new_remote = git_url(plain_url, proto)
                if new_remote != current_remote:
                    log.info("Updating git remote for slepc4py from %s to %s", current_remote, new_remote)
                    check_call(["git", "remote", "set-url", "origin", new_remote])
                    check_call(["git", "fetch", "-p", "origin"])
                    check_call(["git", "checkout", "firedrake"])
                    slepc4py_changed = True
        slepc4py_changed |= git_update("slepc4py")
    else:
        git_clone(url)
        slepc4py_changed = True
    if slepc4py_changed:
        install("slepc4py/")
    else:
        log.info("No need to rebuild slepc4py")


def build_and_install_adjoint():

    for package in adjoint_deps:
        try:
            git_update(package, adjoint_deps[package])
        except OSError as e:
            if e.errno == 2:
                log.warn("%s missing, cloning anew.\n" % package)
                git_clone(adjoint_deps[package])
            else:
                raise

    env = dict(os.environ)
    petsc_dir, petsc_arch = get_petsc_dir()
    env["PETSC_ARCH"] = petsc_arch
    env["PETSC_DIR"] = petsc_dir
    if options["slepc"]:
        slepc_dir, _ = get_slepc_dir()
        env["SLEPC_DIR"] = slepc_dir

    with directory("libadjoint"):
        dir_util.mkpath("build")
        with directory("build"):
            log.info("Configuring libadjoint for venv installation in %s" % os.environ["VIRTUAL_ENV"])
            check_call(["cmake", "-DCMAKE_INSTALL_PREFIX=%s" % os.environ["VIRTUAL_ENV"],
                        "-DPYTHON_EXECUTABLE=%s/bin/python3" % os.environ["VIRTUAL_ENV"], ".."], env=env)
            log.info("Installing libadjoint.")
            check_call(["make", "install"])

    install("dolfin-adjoint/")


def build_and_install_slope():
    log.info("Installing SLOPE")
    if os.path.exists("SLOPE"):
        slope_changed = git_update("SLOPE")
    else:
        git_clone("git+https://github.com/coneoproject/SLOPE.git")
        slope_changed = True

    if slope_changed:
        with directory("SLOPE"):
            # Clean source directory
            check_call(["git", "reset", "--hard"])
            check_call(["git", "clean", "-f", "-x", "-d"])
            # Build and install (hack: need to do this manually as SLOPE is
            # still stupid and doesn't have a proper configure+make+install system)
            check_call(["make"])
            check_call(["mv"] + glob(os.path.join('lib', '*')) + [os.path.join(firedrake_env, 'lib')])
            include_dir = os.path.join(firedrake_env, 'include', 'SLOPE')
            check_call(["mkdir", "-p", include_dir])
            check_call(["cp"] + glob(os.path.join('sparsetiling', 'include', '*')) + [include_dir])
            # Also install the Python interface
            run_cmd(pyinstall)
    else:
        log.info("No need to rebuild SLOPE")


def clean_obsolete_packages():
    dirs = os.listdir(".")
    for package in old_git_packages:
        pip_uninstall(package)
        if package in dirs:
            shutil.rmtree(package)


def quit(message):
    log.error(message)
    sys.exit(1)


def build_update_script():
    log.info("Creating firedrake-update script.")
    with open("firedrake/scripts/firedrake-install", "r") as f:
        update_script = f.read()

    try:
        os.mkdir("../bin")
    except OSError:
        pass
    with open("../bin/firedrake-update", "w") as f:
        f.write(update_script)
    check_call(["chmod", "a+x", "../bin/firedrake-update"])


if options["show_petsc_configure_options"]:
    log.info("******************************************\n")
    log.info("Building PETSc with the following options:\n")
    log.info("******************************************\n")
    log.info("%s\n\n" % os.environ["PETSC_CONFIGURE_OPTIONS"])

if args.rebuild_script:
    os.chdir(os.path.dirname(os.path.realpath(__file__)) + ("/../.."))

    build_update_script()

    log.info("Successfully rebuilt firedrake-update.\n")

    log.info("To upgrade firedrake, run firedrake-update")
    sys.exit(0)


if "PETSC_DIR" in os.environ and not args.honour_petsc_dir:
    quit("""The PETSC_DIR environment variable is set. This is probably an error.
If you really want to use your own PETSc build, please run again with the
--honour-petsc-dir option.
""")

if "PETSC_DIR" not in os.environ and args.honour_petsc_dir:
    quit("""The --honour-petsc-dir is set, but PETSC_DIR environment variable is
not defined. If you have compiled PETSc manually, set PETSC_DIR
(and optionally PETSC_ARCH) variables to point to the build directory.
""")

if "SLEPC_DIR" not in os.environ and args.honour_petsc_dir and options["slepc"]:
    quit("""If you use --honour-petsc-dir, you must also build SLEPc manually
and set the SLEPC_DIR environment variable appropriately""")

if "SLEPC_DIR" in os.environ and not args.honour_petsc_dir and options["slepc"]:
    quit("""The SLEPC_DIR environment variable is set.  If you want to use
your own SLEPc version, you must also build your own PETSc and run
with --honour-petsc-dir.""")

log.debug("*** Current environment (output of 'env') ***")
log.debug(check_output(["env"]))
log.debug("\n\n")

if mode == "install" or not args.update_script:
    # Check operating system.
    osname = platform.uname()[0]
    if osname == "Darwin":
        if options["package_manager"]:

            log.info("Installing command line tools...")
            try:
                check_call(["xcode-select", "--install"])
            except subprocess.CalledProcessError:
                # expected failure if already installed
                pass

            try:
                check_call(["brew", "--version"])
            except subprocess.CalledProcessError:
                quit("Homebrew not found. Please install it using the instructions at http://brew.sh and then try again.")

            log.info("Installing required packages via homebrew. You can safely ignore warnings that packages are already installed")
            # Ensure a fortran compiler is available
            brew_install("gcc")
            brew_install("openmpi")
            brew_install("python3")
            brew_install("autoconf")
            brew_install("automake")
            brew_install("cmake")
            brew_install("libtool")
            brew_install("mercurial")

        else:
            log.info("Xcode and homebrew installation disabled. Proceeding on the rash assumption that packaged dependencies are in place.")

    elif osname == "Linux":
        # Check for apt.
        try:
            if not options["package_manager"]:
                raise InstallError
            check_call(["apt-get", "--version"])

            apt_packages = ["build-essential",
                            "autoconf",
                            "automake",
                            "cmake",
                            "gfortran",
                            "git-core",
                            "libblas-dev",
                            "liblapack-dev",
                            "libopenmpi-dev",
                            "libtool",
                            "mercurial",
                            "openmpi-bin",
                            "python3-dev",
                            "python3-pip",
                            "python3-tk",
                            "python3-venv",
                            "zlib1g-dev"]

            missing_packages = [p for p in apt_packages if not apt_check(p)]
            if missing_packages:
                apt_install(missing_packages)

        except (subprocess.CalledProcessError, InstallError):
            log.info("apt-get not found or disabled. Proceeding on the rash assumption that your compiled dependencies are in place.")
            log.info("If this is not the case, please install the following and try again:")
            log.info("* A C and C++ compiler (for example gcc/g++ or clang), GNU make")
            log.info("* A Fortran compiler (for PETSc)")
            log.info("* MPI")
            log.info("* Blas and Lapack")
            log.info("* Git, Mercurial")
            log.info("* Python version >=3.5")
            log.info("* The Python headers")
            log.info("* autoconf, automake, libtool")
            log.info("* CMake")
            log.info("* zlib")

    else:
        log.warn("You do not appear to be running Linux or MacOS. Please do not be surprised if this install fails.")


if mode == "install":
    if os.path.exists(firedrake_env):
        log.warning("Specified venv '%s' already exists", firedrake_env)
        quit("Can't install into existing venv '%s'" % firedrake_env)

    log.info("Creating firedrake venv in '%s'." % firedrake_env)
    # Debian's Python3 is screwed, they don't ship ensurepip as part
    # of the base python package, so the default python -m venv
    # doesn't work.  Moreover, they have spiked the file such that it
    # calls sys.exit, which will kill any attempts to create a venv
    # with pip.
    try:
        import ensurepip        # noqa: F401
        with_pip = True
    except ImportError:
        with_pip = False
    import venv
    venv.EnvBuilder(with_pip=with_pip).create(firedrake_env)
    if not with_pip:
        import urllib.request
        log.debug("ensurepip unavailable, bootstrapping pip using get-pip.py")
        urllib.request.urlretrieve("https://bootstrap.pypa.io/get-pip.py", filename="get-pip.py")
        check_call(python + ["get-pip.py"])
        log.debug("bootstrapping pip succeeded")
        log.debug("Removing get-pip.py")
        os.remove("get-pip.py")
    # Ensure pip and setuptools are at the latest version.
    run_pip(["install", "-U", "setuptools"])
    run_pip(["install", "-U", "pip"])

    # We haven't activated the venv so we need to manually set the environment.
    os.environ["VIRTUAL_ENV"] = firedrake_env

os.chdir(firedrake_env)


def write_configuration(config):
    import json
    with directory("firedrake/firedrake_configuration"):
        try:
            with open("configuration.json", "w") as f:
                f.write(json.dumps(config))
            log.info("Configuration saved to configuration.json")
        except Exception as e:
            log.warning("Unable to save configuration to a JSON file")
            log.warning("Error Message:")
            log.warning(str(e))


if mode == "install":
    os.mkdir("src")
    os.chdir("src")

    if jenkins and ci_testing_firedrake:
        check_call(["ln", "-s", "../../../", "firedrake"])
    else:
        git_clone("git+https://github.com/firedrakeproject/firedrake.git")

    write_configuration(config)

    packages = clone_dependencies("firedrake")
    packages = clone_dependencies("PyOP2") + packages
    packages += ["firedrake"]

    for p in options["packages"]:
        name = git_clone(p)
        packages.extend(clone_dependencies(name))
        packages += [name]

    if args.honour_petsc_dir:
        packages.remove("petsc")

    # Force Cython to install first to work around pip dependency issues.
    run_pip_install(["Cython>=0.22"])

    # Need to install petsc first in order to resolve hdf5 dependency.
    if not args.honour_petsc_dir:
        pipinstall.append("--no-deps")
        packages.remove("petsc")
        install("petsc/")
        pipinstall.pop()

    for p in packages:
        pip_requirements(p)

    build_and_install_h5py()
    build_and_install_libspatialindex()
    pipinstall.append("--no-deps")
    for p in packages:
        install(p+"/")
        sys.path.append(os.getcwd() + "/" + p)

    # Work around easy-install.pth bug.
    try:
        packages.remove("petsc")
    except ValueError:
        pass
    packages.remove("petsc4py")
    packages.remove("firedrake")
    v = sys.version_info
    if v.major <= 2:
        easyinstall = open("../lib/python%d.%d/site-packages/easy-install.pth" % (v.major, v.minor), "r").readlines()
        new_packages = [os.getcwd() + "/" + p + "\n" for p in packages]
        open("../lib/python%d.%d/site-packages/easy-install.pth" % (v.major, v.minor), "w").writelines(
            easyinstall[:1] + new_packages + easyinstall[1:])

    build_update_script()

else:
    # Update mode
    os.chdir("src")

    if args.update_script:
        # Pull firedrake, rebuild update script, launch new script
        git_update("firedrake")
        build_update_script()
        os.execv(sys.executable, [sys.executable, "../bin/firedrake-update", "--no-update-script"] + sys.argv[1:])

    write_configuration(config)

    deps = OrderedDict()
    deps.update(list_cloned_dependencies("PyOP2"))
    deps.update(list_cloned_dependencies("firedrake"))
    for p in options["packages"]:
        name = split_requirements_url(p)[0]
        deps.update(list_cloned_dependencies(name))
        deps[name] = p
    packages = list(deps.keys())
    packages += ["firedrake"]

    # update packages.
    if not args.honour_petsc_dir:
        petsc_changed = git_update("petsc", deps["petsc"])
    else:
        petsc_changed = False
    petsc4py_changed = git_update("petsc4py", deps["petsc4py"])

    packages.remove("petsc")
    packages.remove("petsc4py")

    if args.clean:
        clean_obsolete_packages()
        for package in packages:
            pip_uninstall(package)
        if args.rebuild:
            pip_uninstall("petsc")
            pip_uninstall("petsc4py")

    for p in packages:
        try:
            git_update(p, deps.get(p, None))
        except OSError as e:
            if e.errno == 2:
                log.warn("%s missing, cloning anew.\n" % p)
                git_clone(deps[p])
            else:
                raise

    # update dependencies.
    for p in packages:
        pip_requirements(p)
    pipinstall.append("--no-deps")

    # Only rebuild petsc if it has changed.
    if not args.honour_petsc_dir and (args.rebuild or petsc_changed):
        clean("petsc/")
        log.info("Depending on your platform, PETSc may take an hour or more to build!")
        install("petsc/")
    if args.rebuild or petsc_changed or petsc4py_changed:
        clean("petsc4py/")
        install("petsc4py/")

    # Always rebuild h5py.
    build_and_install_h5py()
    build_and_install_libspatialindex()

    try:
        packages.remove("PyOP2")
        packages.remove("firedrake")
    except ValueError:
        pass
    packages += ("PyOP2", "firedrake")
    for p in packages:
        clean(p)
        install(p+"/")

if options["slepc"]:
    build_and_install_slepc()
if options["adjoint"]:
    build_and_install_adjoint()
if options["slope"]:
    build_and_install_slope()

if mode == "update":
    try:
        firedrake_configuration.setup_cache_dirs()
        log.info("Clearing just in time compilation caches.")
        from firedrake.tsfc_interface import clear_cache, TSFCKernel
        from pyop2.compilation import clear_cache as pyop2_clear_cache
        print('Removing cached TSFC kernels from %s' % TSFCKernel._cachedir)
        clear_cache()
        pyop2_clear_cache()
    except:                     # noqa: E722
        # Unconditional except in order to avoid upgrade script failures.
        log.error("Failed to clear caches. Try running firedrake-clean.")


os.chdir("../..")

if mode == "install":
    log.info("\n\nSuccessfully installed Firedrake.\n")

    log.info("\nFiredrake has been installed in a python venv. You activate it with:\n")
    log.info("  . %s/bin/activate\n" % firedrake_env)
    log.info("The venv can be deactivated by running:\n")
    log.info("  deactivate\n\n")
    log.info("To upgrade Firedrake activate the venv and run firedrake-update\n")
else:
    log.info("\n\nSuccessfully updated Firedrake.\n")<|MERGE_RESOLUTION|>--- conflicted
+++ resolved
@@ -336,25 +336,10 @@
 
 petsc_opts = "--download-eigen=%s/src/eigen-3.3.3.tgz " % firedrake_env
 
-<<<<<<< HEAD
 full_opts = '--download-chaco --download-metis --download-parmetis \
---download-scalapack --download-hypre --download-mumps --download-netcdf --download-hdf5 --download-exodusii'
+--download-scalapack --download-hypre --download-mumps --download-netcdf --download-hdf5 --download-exodusii --with-fortran-bindings=0'
 
 split_opts = set(full_opts.split())
-=======
-petsc_opts += "--with-fortran-bindings=0 "
-
-if options["minimal_petsc"]:
-    if options["petsc_int_type"] == "int64":
-        petsc_opts += """--download-metis --download-parmetis --download-hdf5 --download-hypre --with-64-bit-indices"""
-    else:
-        petsc_opts += """--download-chaco --download-metis --download-parmetis --download-scalapack --download-hypre --download-mumps --download-hdf5"""
-else:
-    if options["petsc_int_type"] == "int64":
-        petsc_opts += """--download-metis --download-parmetis --download-hypre --download-netcdf --download-hdf5 --download-exodusii --with-64-bit-indices"""
-    else:
-        petsc_opts += """--download-chaco --download-metis --download-parmetis --download-scalapack --download-hypre --download-mumps --download-netcdf --download-hdf5 --download-exodusii"""
->>>>>>> 80245050
 
 if options["minimal_petsc"]:
     split_opts -= {'--download-netcdf', '--download-exodusii'}
