--- conflicted
+++ resolved
@@ -63,11 +63,7 @@
   - export CC=mpicc
   - mkdir tmp
   - cd tmp
-<<<<<<< HEAD
-  - ../scripts/firedrake-install --disable-ssh --minimal-petsc ${SLEPC} --adjoint --slope ${PACKAGE_MANAGER} --package-branch PyOP2 globals_petsc_changes
-=======
-  - ../scripts/firedrake-install --disable-ssh --minimal-petsc ${SLEPC} --adjoint --slope --install thetis --install gusto ${PACKAGE_MANAGER}
->>>>>>> 9a655f03
+  - ../scripts/firedrake-install --disable-ssh --minimal-petsc ${SLEPC} --adjoint --slope  --install thetis --install gusto ${PACKAGE_MANAGER} --package-branch PyOP2 globals_petsc_changes
   - . ./firedrake/bin/activate
   # Test that running firedrake-update works
   - firedrake-update
