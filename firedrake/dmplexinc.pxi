cimport petsc4py.PETSc as PETSc
cimport mpi4py.MPI as MPI

cdef extern from "petsc.h":
   ctypedef long PetscInt
<<<<<<< HEAD
=======
   ctypedef double PetscReal
>>>>>>> cffc0e85
   ctypedef double PetscScalar
   ctypedef enum PetscBool:
       PETSC_TRUE, PETSC_FALSE
   ctypedef enum PetscCopyMode:
       PETSC_COPY_VALUES,
       PETSC_OWN_POINTER,
       PETSC_USE_POINTER

cdef extern from "petscsys.h" nogil:
   int PetscMalloc1(PetscInt,void*)
   int PetscFree(void*)
   int PetscSortIntWithArray(PetscInt,PetscInt[],PetscInt[])

cdef extern from "petscdmplex.h" nogil:
    int DMPlexGetHeightStratum(PETSc.PetscDM,PetscInt,PetscInt*,PetscInt*)
    int DMPlexGetDepthStratum(PETSc.PetscDM,PetscInt,PetscInt*,PetscInt*)

    int DMPlexGetConeSize(PETSc.PetscDM,PetscInt,PetscInt*)
    int DMPlexGetCone(PETSc.PetscDM,PetscInt,PetscInt*[])
    int DMPlexGetConeOrientation(PETSc.PetscDM,PetscInt,PetscInt*[])
    int DMPlexGetSupportSize(PETSc.PetscDM,PetscInt,PetscInt*)
    int DMPlexGetSupport(PETSc.PetscDM,PetscInt,PetscInt*[])

    int DMPlexGetTransitiveClosure(PETSc.PetscDM,PetscInt,PetscBool,PetscInt *,PetscInt *[])
    int DMPlexRestoreTransitiveClosure(PETSc.PetscDM,PetscInt,PetscBool,PetscInt *,PetscInt *[])
    int DMPlexDistributeData(PETSc.PetscDM,PETSc.PetscSF,PETSc.PetscSection,MPI.MPI_Datatype,void*,PETSc.PetscSection,void**)
    int DMPlexSetAdjacencyUser(PETSc.PetscDM,int(*)(PETSc.PetscDM,PetscInt,PetscInt*,PetscInt[],void*),void*)

cdef extern from "petscdmlabel.h" nogil:
    struct _n_DMLabel
    ctypedef _n_DMLabel* DMLabel "DMLabel"
    int DMLabelCreateIndex(DMLabel, PetscInt, PetscInt)
    int DMLabelDestroyIndex(DMLabel)
    int DMLabelDestroy(DMLabel*)
    int DMLabelHasPoint(DMLabel, PetscInt, PetscBool*)
    int DMLabelSetValue(DMLabel, PetscInt, PetscInt)
    int DMLabelGetValue(DMLabel, PetscInt, PetscInt*)
    int DMLabelClearValue(DMLabel, PetscInt, PetscInt)

cdef extern from "petscdm.h" nogil:
    int DMGetLabel(PETSc.PetscDM,char[],DMLabel*)

cdef extern from "petscis.h" nogil:
    int PetscSectionGetOffset(PETSc.PetscSection,PetscInt,PetscInt*)
    int PetscSectionGetDof(PETSc.PetscSection,PetscInt,PetscInt*)
    int PetscSectionSetDof(PETSc.PetscSection,PetscInt,PetscInt)
    int PetscSectionSetPermutation(PETSc.PetscSection,PETSc.PetscIS)
    int ISGetIndices(PETSc.PetscIS,PetscInt*[])
    int ISRestoreIndices(PETSc.PetscIS,PetscInt*[])
    int ISGeneralSetIndices(PETSc.PetscIS,PetscInt,PetscInt[],PetscCopyMode)

cdef extern from "petscsf.h" nogil:
    struct PetscSFNode:
        PetscInt rank
        PetscInt index
    ctypedef PetscSFNode PetscSFNode "PetscSFNode"

    int PetscSFGetGraph(PETSc.PetscSF,PetscInt*,PetscInt*,PetscInt**,PetscSFNode**)
    int PetscSFSetGraph(PETSc.PetscSF,PetscInt,PetscInt,PetscInt*,PetscCopyMode,PetscSFNode*,PetscCopyMode)
    int PetscSFBcastBegin(PETSc.PetscSF,MPI.MPI_Datatype,const void*, void*,)
    int PetscSFBcastEnd(PETSc.PetscSF,MPI.MPI_Datatype,const void*, void*)
    int PetscSFReduceBegin(PETSc.PetscSF,MPI.MPI_Datatype,const void*, void*,MPI.MPI_Op)
    int PetscSFReduceEnd(PETSc.PetscSF,MPI.MPI_Datatype,const void*, void*,MPI.MPI_Op)

cdef extern from "petscbt.h" nogil:
    ctypedef char * PetscBT
    int PetscBTCreate(PetscInt,PetscBT*)
    int PetscBTDestroy(PetscBT*)
    char PetscBTLookup(PetscBT,PetscInt)
    int PetscBTSet(PetscBT,PetscInt)


# --- Error handling taken from petsc4py (src/PETSc.pyx) -------------

cdef extern from *:
    void PyErr_SetObject(object, object)
    void *PyExc_RuntimeError

cdef object PetscError = <object>PyExc_RuntimeError

cdef inline int SETERR(int ierr) with gil:
    if (<void*>PetscError) != NULL:
        PyErr_SetObject(PetscError, <long>ierr)
    else:
        PyErr_SetObject(<object>PyExc_RuntimeError, <long>ierr)
    return ierr

cdef inline int CHKERR(int ierr) nogil except -1:
    if ierr == 0:
        return 0 # no error
    else:
        SETERR(ierr)
        return -1

# --------------------------------------------------------------------<|MERGE_RESOLUTION|>--- conflicted
+++ resolved
@@ -3,10 +3,7 @@
 
 cdef extern from "petsc.h":
    ctypedef long PetscInt
-<<<<<<< HEAD
-=======
    ctypedef double PetscReal
->>>>>>> cffc0e85
    ctypedef double PetscScalar
    ctypedef enum PetscBool:
        PETSC_TRUE, PETSC_FALSE
