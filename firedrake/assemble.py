import functools
import operator
from collections import OrderedDict, defaultdict
from enum import IntEnum
from itertools import chain

import firedrake
import numpy
import ufl
from firedrake import (assemble_expressions, matrix, parameters, solving,
                       tsfc_interface, utils)
from firedrake.adjoint import annotate_assemble
from firedrake.bcs import DirichletBC, EquationBC, EquationBCSplit
from firedrake.slate import slac, slate
from firedrake.utils import ScalarType
from pyop2 import op2
from pyop2.exceptions import MapValueError, SparsityFormatError

<<<<<<< HEAD
from firedrake import assemble_expressions
from firedrake import tsfc_interface
from firedrake import function
from firedrake import matrix
from firedrake import parameters
from firedrake import solving
from firedrake import utils
from firedrake.slate import slate
from firedrake.slate import slac
from firedrake.utils import ScalarType
from firedrake.bcs import DirichletBC, EquationBCSplit
from firedrake.adjoint import annotate_assemble
=======

__all__ = ("assemble", )
>>>>>>> ed26ae92


class AssemblyRank(IntEnum):
    SCALAR = 0
    VECTOR = 1
    MATRIX = 2


@annotate_assemble
<<<<<<< HEAD
def assemble(f, tensor=None, bcs=None, form_compiler_parameters=None,
=======
def assemble(expr, tensor=None, bcs=None, form_compiler_parameters=None,
>>>>>>> ed26ae92
             mat_type=None, sub_mat_type=None,
             appctx={}, options_prefix=None, **kwargs):
    r"""Evaluate expr.

    :arg expr: a :class:`~ufl.classes.Form`, :class:`~ufl.classes.Expr` or
            a :class:`~slate.TensorBase` expression.
    :arg tensor: an existing tensor object to place the result in
         (optional).
    :arg bcs: a list of boundary conditions to apply (optional).
    :arg form_compiler_parameters: (optional) dict of parameters to pass to
         the form compiler.  Ignored if not assembling a
         :class:`~ufl.classes.Form`.  Any parameters provided here will be
         overridden by parameters set on the :class:`~ufl.classes.Measure` in the
         form.  For example, if a ``quadrature_degree`` of 4 is
         specified in this argument, but a degree of 3 is requested in
         the measure, the latter will be used.
    :arg mat_type: (optional) string indicating how a 2-form (matrix) should be
         assembled -- either as a monolithic matrix ('aij' or 'baij'), a block matrix
         ('nest'), or left as a :class:`.ImplicitMatrix` giving matrix-free
         actions ('matfree').  If not supplied, the default value in
         ``parameters["default_matrix_type"]`` is used.  BAIJ differs
         from AIJ in that only the block sparsity rather than the dof
         sparsity is constructed.  This can result in some memory
         savings, but does not work with all PETSc preconditioners.
         BAIJ matrices only make sense for non-mixed matrices.
    :arg sub_mat_type: (optional) string indicating the matrix type to
         use *inside* a nested block matrix.  Only makes sense if
         ``mat_type`` is ``nest``.  May be one of 'aij' or 'baij'.  If
         not supplied, defaults to ``parameters["default_sub_matrix_type"]``.
    :arg appctx: Additional information to hang on the assembled
         matrix if an implicit matrix is requested (mat_type "matfree").
    :arg options_prefix: PETSc options prefix to apply to matrices.

    If expr is a :class:`~ufl.classes.Form` then this evaluates the corresponding
    integral(s) and returns a :class:`float` for 0-forms, a
    :class:`.Function` for 1-forms and a :class:`.Matrix` or :class:`.ImplicitMatrix`
    for 2-forms. Similarly if it is a Slate tensor expression.

    If expr is an expression other than a form, it will be evaluated
    pointwise on the :class:`.Function`\s in the expression. This will
    only succeed if all the Functions are on the same
    :class:`.FunctionSpace`.

    If ``tensor`` is supplied, the assembled result will be placed
    there, otherwise a new object of the appropriate type will be
    returned.

    If ``bcs`` is supplied and ``expr`` is a 2-form, the rows and columns
    of the resulting :class:`.Matrix` corresponding to boundary nodes
    will be set to 0 and the diagonal entries to 1. If ``expr`` is a
    1-form, the vector entries at boundary nodes are set to the
    boundary condition values.
    """
    if "nest" in kwargs:
        raise ValueError("Can't use 'nest', set 'mat_type' instead")
    if "collect_loops" in kwargs or "allocate_only" in kwargs:
        raise RuntimeError

    diagonal = kwargs.pop("diagonal", False)
    if len(kwargs) > 0:
        raise TypeError("Unknown keyword arguments '%s'" % ', '.join(kwargs.keys()))

    if isinstance(expr, (ufl.form.Form, slate.TensorBase)):
        loops = _assemble(expr, tensor=tensor, bcs=solving._extract_bcs(bcs),
                          form_compiler_parameters=form_compiler_parameters,
                          mat_type=mat_type,
                          sub_mat_type=sub_mat_type, appctx=appctx,
                          diagonal=diagonal,
                          options_prefix=options_prefix)
        for l in loops:
            m = l()
        return m
    elif isinstance(expr, ufl.core.expr.Expr):
        return assemble_expressions.assemble_expression(expr)
    else:
        raise TypeError(f"Unable to assemble: {expr}")


def get_mat_type(mat_type, sub_mat_type):
    """Provide defaults and validate matrix-type selection.

    :arg mat_type: PETSc matrix type for the assembled matrix.
    :arg sub_mat_type: PETSc matrix type for blocks if mat_type is
        nest.
    :raises ValueError: On bad arguments.
    :returns: 2-tuple of validated mat_type, sub_mat_type.
    """
    if mat_type is None:
        mat_type = parameters.parameters["default_matrix_type"]
    if mat_type not in ["matfree", "aij", "baij", "nest", "dense"]:
        raise ValueError(f"Unrecognised matrix type, '{mat_type}'")
    if sub_mat_type is None:
        sub_mat_type = parameters.parameters["default_sub_matrix_type"]
    if sub_mat_type not in ["aij", "baij"]:
        raise ValueError(f"Invalid submatrix type, '{sub_mat_type}' (not 'aij' or 'baij')")
    return mat_type, sub_mat_type


<<<<<<< HEAD
def allocate_matrix(f, bcs=None, form_compiler_parameters=None,
=======
def allocate_matrix(expr, bcs=(), form_compiler_parameters=None,
>>>>>>> ed26ae92
                    mat_type=None, sub_mat_type=None, appctx={},
                    options_prefix=None):
    r"""Allocate a matrix given an expression.

    To be used with :func:`create_assembly_callable`.

    .. warning::

       Do not use this function unless you know what you're doing.
    """
<<<<<<< HEAD
    loops = _assemble(f, bcs=bcs, form_compiler_parameters=form_compiler_parameters,
                      mat_type=mat_type, sub_mat_type=sub_mat_type,
                      appctx=appctx, allocate_only=True,
                      options_prefix=options_prefix)
    # has only one entry
    return next(loops)()


def create_assembly_callable(f, tensor=None, bcs=None, form_compiler_parameters=None,
=======
    _, _, result = get_matrix(expr, mat_type, sub_mat_type,
                              bcs=bcs,
                              options_prefix=options_prefix,
                              appctx=appctx,
                              form_compiler_parameters=form_compiler_parameters)
    return result()


def create_assembly_callable(expr, tensor=None, bcs=None, form_compiler_parameters=None,
>>>>>>> ed26ae92
                             mat_type=None, sub_mat_type=None,
                             diagonal=False):
    r"""Create a callable object than be used to assemble expr into a tensor.

    This is really only designed to be used inside residual and
    jacobian callbacks, since it always assembles back into the
    initially provided tensor.  See also :func:`allocate_matrix`.

    .. warning::

       Really do not use this function unless you know what you're doing.
    """
    if tensor is None:
        raise ValueError("Have to provide tensor to write to")
    if mat_type == "matfree":
        return tensor.assemble
    loops = _assemble(expr, tensor=tensor, bcs=solving._extract_bcs(bcs),
                      form_compiler_parameters=form_compiler_parameters,
                      mat_type=mat_type,
                      sub_mat_type=sub_mat_type,
                      diagonal=diagonal,
                      assemble_now=False)

    loops = tuple(loops)

    def thunk():
        for kernel in loops:
            kernel()
    return thunk


<<<<<<< HEAD
@utils.known_pyop2_safe
def _assemble(f, tensor=None, bcs=None, form_compiler_parameters=None,
              mat_type=None, sub_mat_type=None,
              appctx={},
              options_prefix=None,
              assemble_now=False,
              allocate_only=False,
              zero_tensor=True,
              diagonal=False):
    r"""Assemble the form or Slate expression f and return a Firedrake object
    representing the result. This will be a :class:`float` for 0-forms/rank-0
    Slate tensors, a :class:`.Function` for 1-forms/rank-1 Slate tensors and
    a :class:`.Matrix` for 2-forms/rank-2 Slate tensors.

    :arg bcs: A tuple of :class`.DirichletBC`\s and/or :class`.EquationBCSplit`\s to be applied.
    :arg tensor: An existing tensor object into which the form should be
        assembled. If this is not supplied, a new tensor will be created for
        the purpose.
    :arg form_compiler_parameters: (optional) dict of parameters to pass to
        the form compiler.
    :arg mat_type: (optional) type for assembled matrices, one of
        "nest", "aij", "baij", or "matfree".
    :arg sub_mat_type: (optional) type for assembled sub matrices
        inside a "nest" matrix.  One of "aij" or "baij".
    :arg appctx: Additional information to hang on the assembled
         matrix if an implicit matrix is requested (mat_type "matfree").
    :arg options_prefix: An options prefix for the PETSc matrix
        (ignored if not assembling a bilinear form).
    """
    if mat_type is None:
        mat_type = parameters.parameters["default_matrix_type"]
    if mat_type not in ["matfree", "aij", "baij", "nest", "dense"]:
        raise ValueError("Unrecognised matrix type, '%s'" % mat_type)
    if sub_mat_type is None:
        sub_mat_type = parameters.parameters["default_sub_matrix_type"]
    if sub_mat_type not in ["aij", "baij"]:
        raise ValueError("Invalid submatrix type, '%s' (not 'aij' or 'baij')", sub_mat_type)
=======
def get_matrix(expr, mat_type, sub_mat_type, *, bcs=None,
               options_prefix=None, tensor=None, appctx=None,
               form_compiler_parameters=None):
    """Get a matrix for the assembly of expr.

    :arg mat_type, sub_mat_type: See :func:`get_mat_type`.
    :arg bcs: Boundary conditions.
    :arg options_prefix: Optional PETSc options prefix.
    :arg tensor: An optional already allocated matrix for this expr.
    :arg appctx: User application data.
    :arg form_compiler_parameters: Any parameters for the form compiler.
>>>>>>> ed26ae92

    :raises ValueError: In case of problems.
    :returns: a 3-tuple ``(tensor, zeros, callable)``. zeros is a
       (possibly empty) iterable of zero-argument functions to zero the returned
       tensor, callable is a function of zero arguments that returns
       the tensor.
    """
    mat_type, sub_mat_type = get_mat_type(mat_type, sub_mat_type)
    matfree = mat_type == "matfree"
    arguments = expr.arguments()
    if bcs is None:
        bcs = ()
    else:
<<<<<<< HEAD
        form_compiler_parameters = {}

    topology = f.ufl_domains()[0].topology
    for m in f.ufl_domains():
        # Ensure mesh is "initialised" (could have got here without
        # building a functionspace (e.g. if integrating a constant)).
        m.init()
        if m.topology != topology:
            raise NotImplementedError("All integration domains must share a mesh topology.")

    for o in chain(f.arguments(), f.coefficients()):
        domain = o.ufl_domain()
        if domain is not None and domain.topology != topology:
            raise NotImplementedError("Assembly with multiple meshes not supported.")

    if isinstance(f, slate.TensorBase):
        if diagonal:
            raise NotImplementedError("Diagonal + slate not supported")
        kernels = slac.compile_expression(f, tsfc_parameters=form_compiler_parameters)
        integral_types = [kernel.kinfo.integral_type for kernel in kernels]
    else:
        kernels = tsfc_interface.compile_form(f, "form", parameters=form_compiler_parameters, diagonal=diagonal)
        integral_types = [integral.integral_type() for integral in f.integrals()]

        if bcs is not None:
            for bc in bcs:
                integral_types += [integral.integral_type() for integral in bc.integrals()]

    rank = len(f.arguments())
    if diagonal:
        assert rank == 2
    is_mat = rank == 2 and not diagonal
    is_vec = rank == 1 or diagonal
=======
        if any(isinstance(bc, EquationBC) for bc in bcs):
            raise TypeError("EquationBC objects not expected here. "
                            "Preprocess by extracting the appropriate form with bc.extract_form('Jp') or bc.extract_form('J')")
    if tensor is not None and tensor.a.arguments() != arguments:
        raise ValueError("Form's arguments do not match provided result tensor")
    if matfree:
        if tensor is None:
            tensor = matrix.ImplicitMatrix(expr, bcs,
                                           fc_params=form_compiler_parameters,
                                           appctx=appctx,
                                           options_prefix=options_prefix)
        elif not isinstance(tensor, matrix.ImplicitMatrix):
            raise ValueError("Expecting implicit matrix with matfree")
        else:
            pass
        return tensor, (), lambda: tensor

    if tensor is not None:
        return tensor, (tensor.M.zero, ), lambda: tensor

    integral_types = set(i.integral_type() for i in expr.integrals())
    for bc in bcs:
        integral_types.update(integral.integral_type()
                              for integral in bc.integrals())
    nest = mat_type == "nest"
    if nest:
        baij = sub_mat_type == "baij"
    else:
        baij = mat_type == "baij"

    if any(len(a.function_space()) > 1 for a in arguments) and mat_type == "baij":
        raise ValueError("BAIJ matrix type makes no sense for mixed spaces, use 'aij'")

    get_cell_map = operator.methodcaller("cell_node_map")
    get_extf_map = operator.methodcaller("exterior_facet_node_map")
    get_intf_map = operator.methodcaller("interior_facet_node_map")
    domains = OrderedDict((k, set()) for k in (get_cell_map,
                                               get_extf_map,
                                               get_intf_map))
    mapping = {"cell": (get_cell_map, op2.ALL),
               "exterior_facet_bottom": (get_cell_map, op2.ON_BOTTOM),
               "exterior_facet_top": (get_cell_map, op2.ON_TOP),
               "interior_facet_horiz": (get_cell_map, op2.ON_INTERIOR_FACETS),
               "exterior_facet": (get_extf_map, op2.ALL),
               "exterior_facet_vert": (get_extf_map, op2.ALL),
               "interior_facet": (get_intf_map, op2.ALL),
               "interior_facet_vert": (get_intf_map, op2.ALL)}
    for integral_type in integral_types:
        try:
            get_map, region = mapping[integral_type]
        except KeyError:
            raise ValueError(f"Unknown integral type '{integral_type}'")
        domains[get_map].add(region)

    test, trial = arguments
    map_pairs, iteration_regions = zip(*(((get_map(test), get_map(trial)),
                                          tuple(sorted(regions)))
                                         for get_map, regions in domains.items()
                                         if regions))
    try:
        sparsity = op2.Sparsity((test.function_space().dof_dset,
                                 trial.function_space().dof_dset),
                                tuple(map_pairs),
                                iteration_regions=tuple(iteration_regions),
                                nest=nest,
                                block_sparse=baij)
    except SparsityFormatError:
        raise ValueError("Monolithic matrix assembly not supported for systems "
                         "with R-space blocks")

    tensor = matrix.Matrix(expr, bcs, mat_type, sparsity, ScalarType,
                           options_prefix=options_prefix)
    return tensor, (), lambda: tensor


def collect_lgmaps(matrix, all_bcs, Vrow, Vcol, row, col):
    """Obtain local to global maps for matrix insertion in the
    presence of boundary conditions.

    :arg matrix: the matrix.
    :arg all_bcs: all boundary conditions involved in the assembly of
        the matrix.
    :arg Vrow: function space for rows.
    :arg Vcol: function space for columns.
    :arg row: index into Vrow (by block).
    :arg col: index into Vcol (by block).
    :returns: 2-tuple ``(row_lgmap, col_lgmap), unroll``. unroll will
       indicate to the codegeneration if the lgmaps need to be
       unrolled from any blocking they contain.
    """
    if len(Vrow) > 1:
        bcrow = tuple(bc for bc in all_bcs
                      if bc.function_space_index() == row)
    else:
        bcrow = all_bcs
    if len(Vcol) > 1:
        bccol = tuple(bc for bc in all_bcs
                      if bc.function_space_index() == col
                      and isinstance(bc, DirichletBC))
    else:
        bccol = tuple(bc for bc in all_bcs
                      if isinstance(bc, DirichletBC))
    rlgmap, clgmap = matrix.M[row, col].local_to_global_maps
    rlgmap = Vrow[row].local_to_global_map(bcrow, lgmap=rlgmap)
    clgmap = Vcol[col].local_to_global_map(bccol, lgmap=clgmap)
    unroll = any(bc.function_space().component is not None
                 for bc in chain(bcrow, bccol))
    return (rlgmap, clgmap), unroll


def matrix_arg(access, get_map, row, col, *,
               all_bcs=(), matrix=None, Vrow=None, Vcol=None):
    """Obtain an op2.Arg for insertion into the given matrix.

    :arg access: Access descriptor.
    :arg get_map: callable of one argument that obtains Maps from
        functionspaces.
    :arg row, col: row (column) of block matrix we are assembling (may be None for
        direct insertion into mixed matrices). Either both or neither
        must be None.
    :arg all_bcs: tuple of boundary conditions involved in assembly.
    :arg matrix: the matrix to obtain the argument for.
    :arg Vrow, Vcol: function spaces for the row and column space.
    :raises AssertionError: on invalid arguments
    :returns: an op2.Arg.
    """
    if row is None and col is None:
        maprow = get_map(Vrow)
        mapcol = get_map(Vcol)
        lgmaps, unroll = zip(*(collect_lgmaps(matrix, all_bcs,
                                              Vrow, Vcol, i, j)
                               for i, j in numpy.ndindex(matrix.block_shape)))
        return matrix.M(access, (maprow, mapcol), lgmaps=tuple(lgmaps),
                        unroll_map=any(unroll))
    else:
        assert row is not None and col is not None
        maprow = get_map(Vrow[row])
        mapcol = get_map(Vcol[col])
        lgmaps, unroll = collect_lgmaps(matrix, all_bcs,
                                        Vrow, Vcol, row, col)
        return matrix.M[row, col](access, (maprow, mapcol), lgmaps=(lgmaps, ),
                                  unroll_map=unroll)


def get_vector(argument, *, tensor=None):
    """Get a Function corresponding to argument.

    :arg argument: The test function the assembly will produce a
        function for.
    :arg tensor: An optional already allocated Function.
    :raises ValueError: if a tensor was provided with a non-matching
        function space.
    :returns: a 3-tuple ``(function, zeros, callable)``. zeros is a
       (possibly empty) iterable of zero-argument functions to zero the returned
       Function, callable is a function of zero arguments that returns
       the Function.
    """
    V = argument.function_space()
    if tensor is None:
        tensor = firedrake.Function(V)
        zero = ()
    else:
        if V != tensor.function_space():
            raise ValueError("Form's argument does not match provided result tensor")
        zero = (tensor.dat.zero, )
    return tensor, zero, lambda: tensor


def vector_arg(access, get_map, i, *, function=None, V=None):
    """Obtain an op2.Arg for insertion into given Function.

    :arg access: access descriptor.
    :arg get_map: callable of one argument that obtains Maps from
        functionspaces.
    :arg i: index of block (may be None).
    :arg function: Function to insert into.
    :arg V: functionspace corresponding to function.

    :returns: An op2.Arg."""
    if i is None:
        map_ = get_map(V)
        return function.dat(access, map_)
    else:
        map_ = get_map(V[i])
        return function.dat[i](access, map_)
>>>>>>> ed26ae92


<<<<<<< HEAD
    zero_tensor_parloop = lambda: None

    if is_mat:
        matfree = mat_type == "matfree"
        nest = mat_type == "nest"
        if nest:
            baij = sub_mat_type == "baij"
        else:
            baij = mat_type == "baij"
        # intercept matrix-free matrices here
        if matfree:
            if diagonal:
                raise NotImplementedError("Diagonal not implemented with matfree")
            if tensor is None:
                result_matrix = matrix.ImplicitMatrix(f, bcs,
                                                      fc_params=form_compiler_parameters,
                                                      appctx=appctx,
                                                      options_prefix=options_prefix)
                yield lambda: result_matrix
                return
            if not isinstance(tensor, matrix.ImplicitMatrix):
                raise ValueError("Expecting implicit matrix with matfree")
            tensor.assemble()
            yield lambda: tensor
            return

        test, trial = f.arguments()

        map_pairs = []
        cell_domains = []
        exterior_facet_domains = []
        interior_facet_domains = []
        if tensor is None:
            # For horizontal facets of extruded meshes, the corresponding domain
            # in the base mesh is the cell domain. Hence all the maps used for top
            # bottom and interior horizontal facets will use the cell to dofs map
            # coming from the base mesh as a starting point for the actual dynamic map
            # computation.
            for integral_type in integral_types:
                if integral_type == "cell":
                    cell_domains.append(op2.ALL)
                elif integral_type == "exterior_facet":
                    exterior_facet_domains.append(op2.ALL)
                elif integral_type == "interior_facet":
                    interior_facet_domains.append(op2.ALL)
                elif integral_type == "exterior_facet_bottom":
                    cell_domains.append(op2.ON_BOTTOM)
                elif integral_type == "exterior_facet_top":
                    cell_domains.append(op2.ON_TOP)
                elif integral_type == "exterior_facet_vert":
                    exterior_facet_domains.append(op2.ALL)
                elif integral_type == "interior_facet_horiz":
                    cell_domains.append(op2.ON_INTERIOR_FACETS)
                elif integral_type == "interior_facet_vert":
                    interior_facet_domains.append(op2.ALL)
=======
def get_scalar(arguments, *, tensor=None):
    """Get a Global corresponding to arguments.

    :arg arguments: An empty tuple.
    :arg tensor: Optional tensor for output, must be None.

    :raise ValueError: On bad arguments.
    :returns: a 3-tuple ``(tensor, zeros, callable)``. zeros is a
       (possibly empty) iterable of zero-argument functions to zero the returned
       tensor, callable is a function of zero arguments that returns
       the tensor.
    """
    if arguments != ():
        raise ValueError("Can't assemble a 0-form with arguments")
    if tensor is not None:
        raise ValueError("Can't assemble 0-form into existing tensor")

    tensor = op2.Global(1, [0.0])
    return tensor, (), lambda: tensor.data[0]


def apply_bcs(tensor, bcs, *, assembly_rank=None, form_compiler_parameters=None,
              mat_type=None, sub_mat_type=None, appctx={}, diagonal=False,
              assemble_now=True):
    """Apply boundary conditions to a tensor.

    :arg tensor: The tensor.
    :arg bcs; The boundary conditions.
    :arg assembly_rank: are we doing a scalar, vector, or matrix.
    :arg form_compiler_parameters: parameters for the form compiler
        (used for EquationBCs).
    :arg mat_type, sub_mat_type: matrix type arguments for EquationBCs
       (see :func:`get_mat_type`).
    :arg appctx: User application context (for EquationBCs).
    :arg diagonal: Is this application of bcs to a vector really
        applying bcs to the diagonal of a matrix?
    :arg assemble_now: Will assembly happen right away?
    :returns: generator of zero-argument callables for applying the bcs.
    """
    dirichletbcs = tuple(bc for bc in bcs if isinstance(bc, DirichletBC))
    equationbcs = tuple(bc for bc in bcs if isinstance(bc, EquationBCSplit))
    if assembly_rank == AssemblyRank.MATRIX:
        op2tensor = tensor.M
        shape = tuple(len(a.function_space()) for a in tensor.a.arguments())
        for bc in dirichletbcs:
            V = bc.function_space()
            nodes = bc.nodes
            for i, j in numpy.ndindex(shape):
                # Set diagonal entries on bc nodes to 1 if the current
                # block is on the matrix diagonal and its index matches the
                # index of the function space the bc is defined on.
                if i != j:
                    continue
                if V.component is None and V.index is not None:
                    # Mixed, index (no ComponentFunctionSpace)
                    if V.index == i:
                        yield functools.partial(op2tensor[i, j].set_local_diagonal_entries, nodes)
                elif V.component is not None:
                    # ComponentFunctionSpace, check parent index
                    if V.parent.index is not None:
                        # Mixed, index doesn't match
                        if V.parent.index != i:
                            continue
                        # Index matches
                    yield functools.partial(op2tensor[i, j].set_local_diagonal_entries, nodes, idx=V.component)
                elif V.index is None:
                    yield functools.partial(op2tensor[i, j].set_local_diagonal_entries, nodes)
>>>>>>> ed26ae92
                else:
                    raise RuntimeError("Unhandled BC case")
        for bc in equationbcs:
            yield from _assemble(bc.f, tensor=tensor, bcs=bc.bcs,
                                 form_compiler_parameters=form_compiler_parameters,
                                 mat_type=mat_type,
                                 sub_mat_type=sub_mat_type,
                                 appctx=appctx,
                                 assemble_now=assemble_now,
                                 zero_tensor=False)
    elif assembly_rank == AssemblyRank.VECTOR:
        for bc in dirichletbcs:
            if assemble_now:
                if diagonal:
                    yield functools.partial(bc.set, tensor, 1)
                else:
                    yield functools.partial(bc.apply, tensor)
            else:
                yield functools.partial(bc.zero, tensor)
        for bc in equationbcs:
            if diagonal:
                raise NotImplementedError("diagonal assembly and EquationBC not supported")
            yield functools.partial(bc.zero, tensor)
            yield from _assemble(bc.f, tensor=tensor, bcs=bc.bcs,
                                 form_compiler_parameters=form_compiler_parameters,
                                 mat_type=mat_type,
                                 sub_mat_type=sub_mat_type,
                                 appctx=appctx,
                                 assemble_now=assemble_now,
                                 zero_tensor=False)
    else:
<<<<<<< HEAD
        # 0-forms are always scalar
        if tensor is None:
            tensor = op2.Global(1, [0.0], dtype=utils.ScalarType)
        else:
            raise ValueError("Can't assemble 0-form into existing tensor")
        result = lambda: tensor.data[0]

    coefficients = f.coefficients()
    domains = f.ufl_domains()
=======
        if len(bcs) != 0:
            raise ValueError("Not expecting boundary conditions for 0-forms")


def create_parloops(expr, create_op2arg, *, assembly_rank=None, diagonal=False,
                    form_compiler_parameters=None):
    """Create parallel loops for assembly of expr.

    :arg expr: The expression to assemble.
    :arg create_op2arg: callable that creates the Arg corresponding to
        the output tensor.
    :arg assembly_rank: are we assembling a scalar, vector, or matrix?
    :arg diagonal: For matrices are we actually assembling the
        diagonal into a vector?
    :arg form_compiler_parameters: parameters to pass to the form
        compiler.
    :returns: a generator of op2.ParLoop objects."""
    coefficients = expr.coefficients()
    domains = expr.ufl_domains()

    if isinstance(expr, slate.TensorBase):
        if diagonal:
            raise NotImplementedError("Diagonal + slate not supported")
        kernels = slac.compile_expression(expr, tsfc_parameters=form_compiler_parameters)
    else:
        kernels = tsfc_interface.compile_form(expr, "form", parameters=form_compiler_parameters, diagonal=diagonal)
>>>>>>> ed26ae92

    # These will be used to correctly interpret the "otherwise"
    # subdomain
    all_integer_subdomain_ids = defaultdict(list)
    for k in kernels:
        if k.kinfo.subdomain_id != "otherwise":
            all_integer_subdomain_ids[k.kinfo.integral_type].append(k.kinfo.subdomain_id)
    for k, v in all_integer_subdomain_ids.items():
        all_integer_subdomain_ids[k] = tuple(sorted(v))

    for indices, kinfo in kernels:
        kernel = kinfo.kernel
        integral_type = kinfo.integral_type
        domain_number = kinfo.domain_number
        subdomain_id = kinfo.subdomain_id
        coeff_map = kinfo.coefficient_map
        pass_layer_arg = kinfo.pass_layer_arg
        needs_orientations = kinfo.oriented
        needs_cell_facets = kinfo.needs_cell_facets
        needs_cell_sizes = kinfo.needs_cell_sizes

        m = domains[domain_number]
        subdomain_data = expr.subdomain_data()[m]
        # Find argument space indices
        if assembly_rank == AssemblyRank.MATRIX:
            i, j = indices
        elif assembly_rank == AssemblyRank.VECTOR:
            i, = indices
        else:
            assert len(indices) == 0

        sdata = subdomain_data.get(integral_type, None)
        if integral_type != 'cell' and sdata is not None:
            raise NotImplementedError("subdomain_data only supported with cell integrals.")

        # Now build arguments for the par_loop
        kwargs = {}
        # Some integrals require non-coefficient arguments at the
        # end (facet number information).
        extra_args = []
        itspace = m.measure_set(integral_type, subdomain_id,
                                all_integer_subdomain_ids)
        if integral_type == "cell":
            itspace = sdata or itspace
            if subdomain_id not in ["otherwise", "everywhere"] and sdata is not None:
                raise ValueError("Cannot use subdomain data and subdomain_id")

            def get_map(x):
                return x.cell_node_map()
        elif integral_type in ("exterior_facet", "exterior_facet_vert"):
            extra_args.append(m.exterior_facets.local_facet_dat(op2.READ))

            def get_map(x):
                return x.exterior_facet_node_map()
        elif integral_type in ("exterior_facet_top", "exterior_facet_bottom"):
            # In the case of extruded meshes with horizontal facet integrals, two
            # parallel loops will (potentially) get created and called based on the
            # domain id: interior horizontal, bottom or top.
            kwargs["iterate"] = {"exterior_facet_top": op2.ON_TOP,
                                 "exterior_facet_bottom": op2.ON_BOTTOM}[integral_type]

            def get_map(x):
                return x.cell_node_map()
        elif integral_type in ("interior_facet", "interior_facet_vert"):
            extra_args.append(m.interior_facets.local_facet_dat(op2.READ))

            def get_map(x):
                return x.interior_facet_node_map()
        elif integral_type == "interior_facet_horiz":
            kwargs["iterate"] = op2.ON_INTERIOR_FACETS

            def get_map(x):
                return x.cell_node_map()
        else:
            raise ValueError("Unknown integral type '%s'" % integral_type)

        # Output argument
        if assembly_rank == AssemblyRank.MATRIX:
            tensor_arg = create_op2arg(op2.INC, get_map, i, j)
        elif assembly_rank == AssemblyRank.VECTOR:
            tensor_arg = create_op2arg(op2.INC, get_map, i)
        else:
            tensor_arg = create_op2arg(op2.INC)

        coords = m.coordinates
        args = [kernel, itspace, tensor_arg,
                coords.dat(op2.READ, get_map(coords))]
        if needs_orientations:
            o = m.cell_orientations()
            args.append(o.dat(op2.READ, get_map(o)))
        if needs_cell_sizes:
            o = m.cell_sizes
            args.append(o.dat(op2.READ, get_map(o)))

        for n in coeff_map:
            c = coefficients[n]
            for c_ in c.split():
                m_ = get_map(c_)
                args.append(c_.dat(op2.READ, m_))
        if needs_cell_facets:
            assert integral_type == "cell"
            extra_args.append(m.cell_to_facets(op2.READ))
        if pass_layer_arg:
            c = op2.Global(1, itspace.layers-2, dtype=numpy.dtype(numpy.int32))
            o = c(op2.READ)
            extra_args.append(o)

        args.extend(extra_args)
        kwargs["pass_layer_arg"] = pass_layer_arg
        try:
            yield op2.ParLoop(*args, **kwargs).compute
        except MapValueError:
            raise RuntimeError("Integral measure does not match measure of all coefficients/arguments")

<<<<<<< HEAD
    # Must apply bcs outside loop over kernels because we may wish
    # to apply bcs to a block which is otherwise zero, and
    # therefore does not have an associated kernel.
    if bcs is not None and is_mat:
        for bc in bcs:
            if isinstance(bc, DirichletBC):
                fs = bc.function_space()
                # Evaluate this outwith a "collecting_loops" block,
                # since creation of the bc nodes actually can create a
                # par_loop.
                nodes = bc.nodes
                if len(fs) > 1:
                    raise RuntimeError(r"""Cannot apply boundary conditions to full mixed space. Did you forget to index it?""")
                shape = result_matrix.block_shape
                for i in range(shape[0]):
                    for j in range(shape[1]):
                        # Set diagonal entries on bc nodes to 1 if the current
                        # block is on the matrix diagonal and its index matches the
                        # index of the function space the bc is defined on.
                        if i != j:
                            continue
                        if fs.component is None and fs.index is not None:
                            # Mixed, index (no ComponentFunctionSpace)
                            if fs.index == i:
                                yield functools.partial(tensor[i, j].set_local_diagonal_entries, nodes)
                        elif fs.component is not None:
                            # ComponentFunctionSpace, check parent index
                            if fs.parent.index is not None:
                                # Mixed, index doesn't match
                                if fs.parent.index != i:
                                    continue
                            # Index matches
                            yield functools.partial(tensor[i, j].set_local_diagonal_entries, nodes, idx=fs.component)
                        elif fs.index is None:
                            yield functools.partial(tensor[i, j].set_local_diagonal_entries, nodes)
                        else:
                            raise RuntimeError("Unhandled BC case")
            elif isinstance(bc, EquationBCSplit):
                yield from _assemble(bc.f, tensor=result_matrix, bcs=bc.bcs,
                                     form_compiler_parameters=form_compiler_parameters,
                                     mat_type=mat_type,
                                     sub_mat_type=sub_mat_type,
                                     appctx=appctx,
                                     assemble_now=assemble_now,
                                     allocate_only=False,
                                     zero_tensor=False)
            else:
                raise NotImplementedError("Undefined type of bcs class provided.")

    if bcs is not None and is_vec:
        for bc in bcs:
            if isinstance(bc, DirichletBC):
                if assemble_now:
                    if diagonal:
                        yield functools.partial(bc.set, result_function, 1)
                    else:
                        yield functools.partial(bc.apply, result_function)
                else:
                    yield functools.partial(bc.zero, result_function)
            elif isinstance(bc, EquationBCSplit):
                if diagonal:
                    raise NotImplementedError("diagonal assembly and EquationBC not supported")
                yield functools.partial(bc.zero, result_function)
                yield from _assemble(bc.f, tensor=result_function, bcs=bc.bcs,
                                     form_compiler_parameters=form_compiler_parameters,
                                     mat_type=mat_type,
                                     sub_mat_type=sub_mat_type,
                                     appctx=appctx,
                                     assemble_now=assemble_now,
                                     allocate_only=False,
                                     zero_tensor=False)
=======

@utils.known_pyop2_safe
def _assemble(expr, tensor=None, bcs=None, form_compiler_parameters=None,
              mat_type=None, sub_mat_type=None,
              appctx={},
              options_prefix=None,
              zero_tensor=True,
              diagonal=False,
              assemble_now=True):
    r"""Assemble the form or Slate expression expr and return a Firedrake object
    representing the result. This will be a :class:`float` for 0-forms/rank-0
    Slate tensors, a :class:`.Function` for 1-forms/rank-1 Slate tensors and
    a :class:`.Matrix` for 2-forms/rank-2 Slate tensors.

    :arg bcs: A tuple of :class`.DirichletBC`\s and/or :class`.EquationBCSplit`\s to be applied.
    :arg tensor: An existing tensor object into which the form should be
        assembled. If this is not supplied, a new tensor will be created for
        the purpose.
    :arg form_compiler_parameters: (optional) dict of parameters to pass to
        the form compiler.
    :arg mat_type: (optional) type for assembled matrices, one of
        "nest", "aij", "baij", or "matfree".
    :arg sub_mat_type: (optional) type for assembled sub matrices
        inside a "nest" matrix.  One of "aij" or "baij".
    :arg appctx: Additional information to hang on the assembled
         matrix if an implicit matrix is requested (mat_type "matfree").
    :arg options_prefix: An options prefix for the PETSc matrix
        (ignored if not assembling a bilinear form).
    """
    mat_type, sub_mat_type = get_mat_type(mat_type, sub_mat_type)
    if form_compiler_parameters:
        form_compiler_parameters = form_compiler_parameters.copy()
    else:
        form_compiler_parameters = {}

    try:
        topology, = set(d.topology for d in expr.ufl_domains())
    except ValueError:
        raise NotImplementedError("All integration domains must share a mesh topology")
    for m in expr.ufl_domains():
        # Ensure mesh is "initialised" (could have got here without
        # building a functionspace (e.g. if integrating a constant)).
        m.init()

    for o in chain(expr.arguments(), expr.coefficients()):
        domain = o.ufl_domain()
        if domain is not None and domain.topology != topology:
            raise NotImplementedError("Assembly with multiple meshes not supported.")

    rank = len(expr.arguments())
    if diagonal:
        assert rank == 2
    if rank == 2 and not diagonal:
        assembly_rank = AssemblyRank.MATRIX
    elif rank == 1 or diagonal:
        assembly_rank = AssemblyRank.VECTOR
    else:
        assembly_rank = AssemblyRank.SCALAR

    if not isinstance(bcs, (tuple, list)):
        raise RuntimeError("Expecting bcs to be a tuple or a list by this stage.")
    if assembly_rank == AssemblyRank.MATRIX:
        # Checks will take place in get_matrix.
        pass
    elif assembly_rank == AssemblyRank.VECTOR:
        # Might have gotten here without `EquationBC` objects preprocessed.
        if any(isinstance(bc, EquationBC) for bc in bcs):
            bcs = tuple(bc.extract_form('F') for bc in bcs)

    if assembly_rank == AssemblyRank.MATRIX:
        test, trial = expr.arguments()
        tensor, zeros, result = get_matrix(expr, mat_type, sub_mat_type,
                                           bcs=bcs, options_prefix=options_prefix,
                                           tensor=tensor,
                                           appctx=appctx,
                                           form_compiler_parameters=form_compiler_parameters)
        # intercept matrix-free matrices here
        if mat_type == "matfree":
            if tensor.a.arguments() != expr.arguments():
                raise ValueError("Form's arguments do not match provided result "
                                 "tensor")
            tensor.assemble()
            yield result
            return

        create_op2arg = functools.partial(matrix_arg,
                                          all_bcs=tuple(chain(*bcs)),
                                          matrix=tensor,
                                          Vrow=test.function_space(),
                                          Vcol=trial.function_space())
    elif assembly_rank == AssemblyRank.VECTOR:
        if diagonal:
            # actually a 2-form but throw away the trial space
            test, trial = expr.arguments()
            if test.function_space() != trial.function_space():
                raise ValueError("Can only assemble diagonal of 2-form if functionspaces match")
        else:
            test, = expr.arguments()
        tensor, zeros, result = get_vector(test, tensor=tensor)

        create_op2arg = functools.partial(vector_arg, function=tensor,
                                          V=test.function_space())
    else:
        tensor, zeros, result = get_scalar(expr.arguments(), tensor=tensor)
        create_op2arg = tensor

    if zero_tensor:
        yield from zeros

    yield from create_parloops(expr, create_op2arg,
                               assembly_rank=assembly_rank,
                               diagonal=diagonal,
                               form_compiler_parameters=form_compiler_parameters)

    yield from apply_bcs(tensor, bcs,
                         assembly_rank=assembly_rank,
                         form_compiler_parameters=form_compiler_parameters,
                         mat_type=mat_type,
                         sub_mat_type=sub_mat_type,
                         appctx=appctx,
                         diagonal=diagonal,
                         assemble_now=assemble_now)
>>>>>>> ed26ae92
    if zero_tensor:
        if assembly_rank == AssemblyRank.MATRIX:
            # Queue up matrix assembly (after we've done all the other operations)
            yield tensor.M.assemble
        if assemble_now:
            yield result<|MERGE_RESOLUTION|>--- conflicted
+++ resolved
@@ -16,23 +16,8 @@
 from pyop2 import op2
 from pyop2.exceptions import MapValueError, SparsityFormatError
 
-<<<<<<< HEAD
-from firedrake import assemble_expressions
-from firedrake import tsfc_interface
-from firedrake import function
-from firedrake import matrix
-from firedrake import parameters
-from firedrake import solving
-from firedrake import utils
-from firedrake.slate import slate
-from firedrake.slate import slac
-from firedrake.utils import ScalarType
-from firedrake.bcs import DirichletBC, EquationBCSplit
-from firedrake.adjoint import annotate_assemble
-=======
 
 __all__ = ("assemble", )
->>>>>>> ed26ae92
 
 
 class AssemblyRank(IntEnum):
@@ -42,11 +27,7 @@
 
 
 @annotate_assemble
-<<<<<<< HEAD
-def assemble(f, tensor=None, bcs=None, form_compiler_parameters=None,
-=======
 def assemble(expr, tensor=None, bcs=None, form_compiler_parameters=None,
->>>>>>> ed26ae92
              mat_type=None, sub_mat_type=None,
              appctx={}, options_prefix=None, **kwargs):
     r"""Evaluate expr.
@@ -145,11 +126,7 @@
     return mat_type, sub_mat_type
 
 
-<<<<<<< HEAD
-def allocate_matrix(f, bcs=None, form_compiler_parameters=None,
-=======
 def allocate_matrix(expr, bcs=(), form_compiler_parameters=None,
->>>>>>> ed26ae92
                     mat_type=None, sub_mat_type=None, appctx={},
                     options_prefix=None):
     r"""Allocate a matrix given an expression.
@@ -160,17 +137,6 @@
 
        Do not use this function unless you know what you're doing.
     """
-<<<<<<< HEAD
-    loops = _assemble(f, bcs=bcs, form_compiler_parameters=form_compiler_parameters,
-                      mat_type=mat_type, sub_mat_type=sub_mat_type,
-                      appctx=appctx, allocate_only=True,
-                      options_prefix=options_prefix)
-    # has only one entry
-    return next(loops)()
-
-
-def create_assembly_callable(f, tensor=None, bcs=None, form_compiler_parameters=None,
-=======
     _, _, result = get_matrix(expr, mat_type, sub_mat_type,
                               bcs=bcs,
                               options_prefix=options_prefix,
@@ -180,7 +146,6 @@
 
 
 def create_assembly_callable(expr, tensor=None, bcs=None, form_compiler_parameters=None,
->>>>>>> ed26ae92
                              mat_type=None, sub_mat_type=None,
                              diagonal=False):
     r"""Create a callable object than be used to assemble expr into a tensor.
@@ -212,45 +177,6 @@
     return thunk
 
 
-<<<<<<< HEAD
-@utils.known_pyop2_safe
-def _assemble(f, tensor=None, bcs=None, form_compiler_parameters=None,
-              mat_type=None, sub_mat_type=None,
-              appctx={},
-              options_prefix=None,
-              assemble_now=False,
-              allocate_only=False,
-              zero_tensor=True,
-              diagonal=False):
-    r"""Assemble the form or Slate expression f and return a Firedrake object
-    representing the result. This will be a :class:`float` for 0-forms/rank-0
-    Slate tensors, a :class:`.Function` for 1-forms/rank-1 Slate tensors and
-    a :class:`.Matrix` for 2-forms/rank-2 Slate tensors.
-
-    :arg bcs: A tuple of :class`.DirichletBC`\s and/or :class`.EquationBCSplit`\s to be applied.
-    :arg tensor: An existing tensor object into which the form should be
-        assembled. If this is not supplied, a new tensor will be created for
-        the purpose.
-    :arg form_compiler_parameters: (optional) dict of parameters to pass to
-        the form compiler.
-    :arg mat_type: (optional) type for assembled matrices, one of
-        "nest", "aij", "baij", or "matfree".
-    :arg sub_mat_type: (optional) type for assembled sub matrices
-        inside a "nest" matrix.  One of "aij" or "baij".
-    :arg appctx: Additional information to hang on the assembled
-         matrix if an implicit matrix is requested (mat_type "matfree").
-    :arg options_prefix: An options prefix for the PETSc matrix
-        (ignored if not assembling a bilinear form).
-    """
-    if mat_type is None:
-        mat_type = parameters.parameters["default_matrix_type"]
-    if mat_type not in ["matfree", "aij", "baij", "nest", "dense"]:
-        raise ValueError("Unrecognised matrix type, '%s'" % mat_type)
-    if sub_mat_type is None:
-        sub_mat_type = parameters.parameters["default_sub_matrix_type"]
-    if sub_mat_type not in ["aij", "baij"]:
-        raise ValueError("Invalid submatrix type, '%s' (not 'aij' or 'baij')", sub_mat_type)
-=======
 def get_matrix(expr, mat_type, sub_mat_type, *, bcs=None,
                options_prefix=None, tensor=None, appctx=None,
                form_compiler_parameters=None):
@@ -262,7 +188,6 @@
     :arg tensor: An optional already allocated matrix for this expr.
     :arg appctx: User application data.
     :arg form_compiler_parameters: Any parameters for the form compiler.
->>>>>>> ed26ae92
 
     :raises ValueError: In case of problems.
     :returns: a 3-tuple ``(tensor, zeros, callable)``. zeros is a
@@ -276,41 +201,6 @@
     if bcs is None:
         bcs = ()
     else:
-<<<<<<< HEAD
-        form_compiler_parameters = {}
-
-    topology = f.ufl_domains()[0].topology
-    for m in f.ufl_domains():
-        # Ensure mesh is "initialised" (could have got here without
-        # building a functionspace (e.g. if integrating a constant)).
-        m.init()
-        if m.topology != topology:
-            raise NotImplementedError("All integration domains must share a mesh topology.")
-
-    for o in chain(f.arguments(), f.coefficients()):
-        domain = o.ufl_domain()
-        if domain is not None and domain.topology != topology:
-            raise NotImplementedError("Assembly with multiple meshes not supported.")
-
-    if isinstance(f, slate.TensorBase):
-        if diagonal:
-            raise NotImplementedError("Diagonal + slate not supported")
-        kernels = slac.compile_expression(f, tsfc_parameters=form_compiler_parameters)
-        integral_types = [kernel.kinfo.integral_type for kernel in kernels]
-    else:
-        kernels = tsfc_interface.compile_form(f, "form", parameters=form_compiler_parameters, diagonal=diagonal)
-        integral_types = [integral.integral_type() for integral in f.integrals()]
-
-        if bcs is not None:
-            for bc in bcs:
-                integral_types += [integral.integral_type() for integral in bc.integrals()]
-
-    rank = len(f.arguments())
-    if diagonal:
-        assert rank == 2
-    is_mat = rank == 2 and not diagonal
-    is_vec = rank == 1 or diagonal
-=======
         if any(isinstance(bc, EquationBC) for bc in bcs):
             raise TypeError("EquationBC objects not expected here. "
                             "Preprocess by extracting the appropriate form with bc.extract_form('Jp') or bc.extract_form('J')")
@@ -496,66 +386,8 @@
     else:
         map_ = get_map(V[i])
         return function.dat[i](access, map_)
->>>>>>> ed26ae92
-
-
-<<<<<<< HEAD
-    zero_tensor_parloop = lambda: None
-
-    if is_mat:
-        matfree = mat_type == "matfree"
-        nest = mat_type == "nest"
-        if nest:
-            baij = sub_mat_type == "baij"
-        else:
-            baij = mat_type == "baij"
-        # intercept matrix-free matrices here
-        if matfree:
-            if diagonal:
-                raise NotImplementedError("Diagonal not implemented with matfree")
-            if tensor is None:
-                result_matrix = matrix.ImplicitMatrix(f, bcs,
-                                                      fc_params=form_compiler_parameters,
-                                                      appctx=appctx,
-                                                      options_prefix=options_prefix)
-                yield lambda: result_matrix
-                return
-            if not isinstance(tensor, matrix.ImplicitMatrix):
-                raise ValueError("Expecting implicit matrix with matfree")
-            tensor.assemble()
-            yield lambda: tensor
-            return
-
-        test, trial = f.arguments()
-
-        map_pairs = []
-        cell_domains = []
-        exterior_facet_domains = []
-        interior_facet_domains = []
-        if tensor is None:
-            # For horizontal facets of extruded meshes, the corresponding domain
-            # in the base mesh is the cell domain. Hence all the maps used for top
-            # bottom and interior horizontal facets will use the cell to dofs map
-            # coming from the base mesh as a starting point for the actual dynamic map
-            # computation.
-            for integral_type in integral_types:
-                if integral_type == "cell":
-                    cell_domains.append(op2.ALL)
-                elif integral_type == "exterior_facet":
-                    exterior_facet_domains.append(op2.ALL)
-                elif integral_type == "interior_facet":
-                    interior_facet_domains.append(op2.ALL)
-                elif integral_type == "exterior_facet_bottom":
-                    cell_domains.append(op2.ON_BOTTOM)
-                elif integral_type == "exterior_facet_top":
-                    cell_domains.append(op2.ON_TOP)
-                elif integral_type == "exterior_facet_vert":
-                    exterior_facet_domains.append(op2.ALL)
-                elif integral_type == "interior_facet_horiz":
-                    cell_domains.append(op2.ON_INTERIOR_FACETS)
-                elif integral_type == "interior_facet_vert":
-                    interior_facet_domains.append(op2.ALL)
-=======
+
+
 def get_scalar(arguments, *, tensor=None):
     """Get a Global corresponding to arguments.
 
@@ -573,7 +405,7 @@
     if tensor is not None:
         raise ValueError("Can't assemble 0-form into existing tensor")
 
-    tensor = op2.Global(1, [0.0])
+    tensor = op2.Global(1, [0.0], dtype=utils.ScalarType)
     return tensor, (), lambda: tensor.data[0]
 
 
@@ -623,7 +455,6 @@
                     yield functools.partial(op2tensor[i, j].set_local_diagonal_entries, nodes, idx=V.component)
                 elif V.index is None:
                     yield functools.partial(op2tensor[i, j].set_local_diagonal_entries, nodes)
->>>>>>> ed26ae92
                 else:
                     raise RuntimeError("Unhandled BC case")
         for bc in equationbcs:
@@ -655,17 +486,6 @@
                                  assemble_now=assemble_now,
                                  zero_tensor=False)
     else:
-<<<<<<< HEAD
-        # 0-forms are always scalar
-        if tensor is None:
-            tensor = op2.Global(1, [0.0], dtype=utils.ScalarType)
-        else:
-            raise ValueError("Can't assemble 0-form into existing tensor")
-        result = lambda: tensor.data[0]
-
-    coefficients = f.coefficients()
-    domains = f.ufl_domains()
-=======
         if len(bcs) != 0:
             raise ValueError("Not expecting boundary conditions for 0-forms")
 
@@ -692,7 +512,6 @@
         kernels = slac.compile_expression(expr, tsfc_parameters=form_compiler_parameters)
     else:
         kernels = tsfc_interface.compile_form(expr, "form", parameters=form_compiler_parameters, diagonal=diagonal)
->>>>>>> ed26ae92
 
     # These will be used to correctly interpret the "otherwise"
     # subdomain
@@ -807,79 +626,6 @@
         except MapValueError:
             raise RuntimeError("Integral measure does not match measure of all coefficients/arguments")
 
-<<<<<<< HEAD
-    # Must apply bcs outside loop over kernels because we may wish
-    # to apply bcs to a block which is otherwise zero, and
-    # therefore does not have an associated kernel.
-    if bcs is not None and is_mat:
-        for bc in bcs:
-            if isinstance(bc, DirichletBC):
-                fs = bc.function_space()
-                # Evaluate this outwith a "collecting_loops" block,
-                # since creation of the bc nodes actually can create a
-                # par_loop.
-                nodes = bc.nodes
-                if len(fs) > 1:
-                    raise RuntimeError(r"""Cannot apply boundary conditions to full mixed space. Did you forget to index it?""")
-                shape = result_matrix.block_shape
-                for i in range(shape[0]):
-                    for j in range(shape[1]):
-                        # Set diagonal entries on bc nodes to 1 if the current
-                        # block is on the matrix diagonal and its index matches the
-                        # index of the function space the bc is defined on.
-                        if i != j:
-                            continue
-                        if fs.component is None and fs.index is not None:
-                            # Mixed, index (no ComponentFunctionSpace)
-                            if fs.index == i:
-                                yield functools.partial(tensor[i, j].set_local_diagonal_entries, nodes)
-                        elif fs.component is not None:
-                            # ComponentFunctionSpace, check parent index
-                            if fs.parent.index is not None:
-                                # Mixed, index doesn't match
-                                if fs.parent.index != i:
-                                    continue
-                            # Index matches
-                            yield functools.partial(tensor[i, j].set_local_diagonal_entries, nodes, idx=fs.component)
-                        elif fs.index is None:
-                            yield functools.partial(tensor[i, j].set_local_diagonal_entries, nodes)
-                        else:
-                            raise RuntimeError("Unhandled BC case")
-            elif isinstance(bc, EquationBCSplit):
-                yield from _assemble(bc.f, tensor=result_matrix, bcs=bc.bcs,
-                                     form_compiler_parameters=form_compiler_parameters,
-                                     mat_type=mat_type,
-                                     sub_mat_type=sub_mat_type,
-                                     appctx=appctx,
-                                     assemble_now=assemble_now,
-                                     allocate_only=False,
-                                     zero_tensor=False)
-            else:
-                raise NotImplementedError("Undefined type of bcs class provided.")
-
-    if bcs is not None and is_vec:
-        for bc in bcs:
-            if isinstance(bc, DirichletBC):
-                if assemble_now:
-                    if diagonal:
-                        yield functools.partial(bc.set, result_function, 1)
-                    else:
-                        yield functools.partial(bc.apply, result_function)
-                else:
-                    yield functools.partial(bc.zero, result_function)
-            elif isinstance(bc, EquationBCSplit):
-                if diagonal:
-                    raise NotImplementedError("diagonal assembly and EquationBC not supported")
-                yield functools.partial(bc.zero, result_function)
-                yield from _assemble(bc.f, tensor=result_function, bcs=bc.bcs,
-                                     form_compiler_parameters=form_compiler_parameters,
-                                     mat_type=mat_type,
-                                     sub_mat_type=sub_mat_type,
-                                     appctx=appctx,
-                                     assemble_now=assemble_now,
-                                     allocate_only=False,
-                                     zero_tensor=False)
-=======
 
 @utils.known_pyop2_safe
 def _assemble(expr, tensor=None, bcs=None, form_compiler_parameters=None,
@@ -1002,7 +748,6 @@
                          appctx=appctx,
                          diagonal=diagonal,
                          assemble_now=assemble_now)
->>>>>>> ed26ae92
     if zero_tensor:
         if assembly_rank == AssemblyRank.MATRIX:
             # Queue up matrix assembly (after we've done all the other operations)
