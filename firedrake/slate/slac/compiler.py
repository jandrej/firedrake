"""This is Slate's Linear Algebra Compiler. This module is
responsible for generating C++ kernel functions representing
symbolic linear algebra expressions written in Slate.

This linear algebra compiler uses both Firedrake's form compiler,
the Two-Stage Form Compiler (TSFC) and COFFEE's kernel abstract
syntax tree (AST) optimizer. TSFC provides this compiler with
appropriate kernel functions (in C) for evaluating integral
expressions (finite element variational forms written in UFL).
COFFEE's AST base helps with the construction of code blocks
throughout the kernel returned by: `compile_expression`.

The Eigen C++ library (http://eigen.tuxfamily.org/) is required, as
all low-level numerical linear algebra operations are performed using
this templated function library.
"""
from coffee import base as ast

import time
from hashlib import md5
import os.path

from firedrake_citations import Citations
from firedrake.tsfc_interface import SplitKernel, KernelInfo, TSFCKernel
from firedrake.slate.slac.kernel_builder import LocalLoopyKernelBuilder, LocalKernelBuilder
from firedrake.slate.slac.utils import topological_sort, slate_to_gem, merge_loopy
from firedrake import op2
from firedrake.logging import logger
from firedrake.parameters import parameters
from firedrake.utils import ScalarType_c
from ufl.log import GREEN
from gem.utils import groupby
from gem import impero_utils

from itertools import chain

from pyop2.utils import get_petsc_dir, as_tuple
from pyop2.datatypes import as_cstr
from pyop2.mpi import COMM_WORLD
from pyop2.codegen.rep2loopy import TARGET, sol_fn_lookup, inv_fn_lookup

import firedrake.slate.slate as slate
import numpy as np
import loopy
import gem
from tsfc.loopy import generate as generate_loopy
from tsfc.parameters import default_parameters

SCALAR_TYPE = default_parameters()["scalar_type"]

__all__ = ['compile_expression']


try:
    PETSC_DIR, PETSC_ARCH = get_petsc_dir()
except ValueError:
    PETSC_DIR, = get_petsc_dir()
    PETSC_ARCH = None

EIGEN_INCLUDE_DIR = None
if COMM_WORLD.rank == 0:
    filepath = os.path.join(PETSC_ARCH or PETSC_DIR, "lib", "petsc", "conf", "petscvariables")
    with open(filepath) as file:
        for line in file:
            if line.find("EIGEN_INCLUDE") == 0:
                EIGEN_INCLUDE_DIR = line[18:].rstrip()
                break
    if EIGEN_INCLUDE_DIR is None:
        raise ValueError(""" Could not find Eigen configuration in %s. Did you build PETSc with Eigen?""" % PETSC_ARCH or PETSC_DIR)
EIGEN_INCLUDE_DIR = COMM_WORLD.bcast(EIGEN_INCLUDE_DIR, root=0)

cell_to_facets_dtype = np.dtype(np.int8)


class SlateKernel(TSFCKernel):
    @classmethod
    def _cache_key(cls, expr, tsfc_parameters, coffee):
        return md5((expr.expression_hash
                    + str(sorted(tsfc_parameters.items()))).encode()).hexdigest(), expr.ufl_domains()[0].comm

    def __init__(self, expr, tsfc_parameters, coffee=False):
        if self._initialized:
            return
        if coffee:
            self.split_kernel = generate_kernel(expr, tsfc_parameters)
        else:
            self.split_kernel = generate_loopy_kernel(expr, tsfc_parameters)
        self._initialized = True


def compile_expression(slate_expr, tsfc_parameters=None, coffee=False):
    """Takes a Slate expression `slate_expr` and returns the appropriate
    :class:`firedrake.op2.Kernel` object representing the Slate expression.

    :arg slate_expr: a :class:'TensorBase' expression.
    :arg tsfc_parameters: an optional `dict` of form compiler parameters to
        be passed to TSFC during the compilation of ufl forms.

    Returns: A `tuple` containing a `SplitKernel(idx, kinfo)`
    """
    if not isinstance(slate_expr, slate.TensorBase):
        raise ValueError("Expecting a `TensorBase` object, not %s" % type(slate_expr))

    # If the expression has already been symbolically compiled, then
    # simply reuse the produced kernel.
    cache = slate_expr._metakernel_cache
    if tsfc_parameters is None:
        tsfc_parameters = parameters["form_compiler"]
    key = str(sorted(tsfc_parameters.items()))
    try:
        return cache[key]
    except KeyError:
        kernel = SlateKernel(slate_expr, tsfc_parameters, coffee).split_kernel
        return cache.setdefault(key, kernel)


def get_temp_info(loopy_kernel):
    """Get information about temporaries in loopy kernel.

    Returns memory in bytes and number of temporaries.
    """
    mems = [temp.nbytes for temp in loopy_kernel.temporary_variables.values()]
    mem_total = sum(mems)
    num_temps = len(loopy_kernel.temporary_variables)
    
    # Get number of temporaries of different shapes
    shapes = {}
    for temp in loopy_kernel.temporary_variables.values():
        shape = temp.shape
        if temp.storage_shape is not None:
            shape = temp.storage_shape
        
        shapes[len(shape)] = shapes.get(len(shape), 0) + 1
    return mem_total, num_temps, mems, shapes


def generate_loopy_kernel(slate_expr, tsfc_parameters=None):
    cpu_time = time.time()
    # TODO: Get PyOP2 to write into mixed mats
    if slate_expr.is_mixed:
        raise NotImplementedError("Compiling mixed slate expressions")

    if len(slate_expr.ufl_domains()) > 1:
        raise NotImplementedError("Multiple domains not implemented.")

    Citations().register("Gibson2018")

    # Create a loopy builder for the Slate expression,
    # e.g. contains the loopy kernels coming from TSFC
    gem_expr, var2terminal = slate_to_gem(slate_expr)
    slate_loopy = gem_to_loopy(gem_expr)
    builder = LocalLoopyKernelBuilder(expression=slate_expr,
                                      tsfc_parameters=tsfc_parameters)
    loopy_merged = merge_loopy(slate_loopy, builder, var2terminal)

    loopy_merged = loopy.register_function_id_to_in_knl_callable_mapper(loopy_merged, inv_fn_lookup)
    loopy_merged = loopy.register_function_id_to_in_knl_callable_mapper(loopy_merged, sol_fn_lookup)

    # Version with inline attempt:
    # loopykernel = op2.Kernel(loopy_merged, loopy_merged.name, ldargs=["-llapack"])
    # or WORKAROUND: Generate code directly from the loopy kernel here,
    # then attach code as a c-string to the op2kernel
    code = loopy.generate_code_v2(loopy_merged).device_code()
    code.replace('void slate_kernel', 'static void slate_kernel')
    loopykernel = op2.Kernel(code, loopy_merged.name, ldargs=["-llapack"])

    kinfo = KernelInfo(kernel=loopykernel,
                       integral_type="cell",  # slate can only do things as contributions to the cell integrals
                       oriented=builder.needs_cell_orientations,
                       subdomain_id="otherwise",
                       domain_number=0,
                       coefficient_map=tuple(range(len(slate_expr.coefficients()))),
                       needs_cell_facets=builder.needs_cell_facets,
                       pass_layer_arg=builder.needs_mesh_layers,
                       needs_cell_sizes=builder.needs_cell_sizes)

    # Cache the resulting kernel
    idx = tuple([0]*slate_expr.rank)
    logger.info(GREEN % "compile_slate_expression finished in %g seconds.", time.time() - cpu_time)
    return (SplitKernel(idx, kinfo),)


def generate_kernel(slate_expr, tsfc_parameters=None):
    cpu_time = time.time()
    # TODO: Get PyOP2 to write into mixed mats
    if slate_expr.is_mixed:
        raise NotImplementedError("Compiling mixed slate expressions")

    if len(slate_expr.ufl_domains()) > 1:
        raise NotImplementedError("Multiple domains not implemented.")

    Citations().register("Gibson2018")
    # Create a builder for the Slate expression
    builder = LocalKernelBuilder(expression=slate_expr,
                                 tsfc_parameters=tsfc_parameters)

    # Keep track of declared temporaries
    declared_temps = {}
    statements = []

    # Declare terminal tensor temporaries
    terminal_declarations = terminal_temporaries(builder, declared_temps)
    statements.extend(terminal_declarations)

    # Generate assembly calls for tensor assembly
    subkernel_calls = tensor_assembly_calls(builder)
    statements.extend(subkernel_calls)

    # Create coefficient temporaries if necessary
    if builder.coefficient_vecs:
        coefficient_temps = coefficient_temporaries(builder, declared_temps)
        statements.extend(coefficient_temps)

    # Create auxiliary temporaries/expressions (if necessary)
    statements.extend(auxiliary_expressions(builder, declared_temps))

    # Generate the kernel information with complete AST
    kinfo = generate_kernel_ast(builder, statements, declared_temps)

    # Cache the resulting kernel
    idx = tuple([0]*slate_expr.rank)
    logger.info(GREEN % "compile_slate_expression finished in %g seconds.", time.time() - cpu_time)
    return (SplitKernel(idx, kinfo),)


def generate_kernel_ast(builder, statements, declared_temps):
    """Glues together the complete AST for the Slate expression
    contained in the :class:`LocalKernelBuilder`.

    :arg builder: The :class:`LocalKernelBuilder` containing
        all relevant expression information.
    :arg statements: A list of COFFEE objects containing all
        assembly calls and temporary declarations.
    :arg declared_temps: A `dict` containing all previously
        declared temporaries.

    Return: A `KernelInfo` object describing the complete AST.
    """
    slate_expr = builder.expression
    if slate_expr.rank == 0:
        # Scalars are treated as 1x1 MatrixBase objects
        shape = (1,)
    else:
        shape = slate_expr.shape

    # Now we create the result statement by declaring its eigen type and
    # using Eigen::Map to move between Eigen and C data structs.
    statements.append(ast.FlatBlock("/* Map eigen tensor into C struct */\n"))
    result_sym = ast.Symbol("T%d" % len(declared_temps))
    result_data_sym = ast.Symbol("A%d" % len(declared_temps))
    result_type = "Eigen::Map<%s >" % eigen_matrixbase_type(shape)
    result = ast.Decl(ScalarType_c, ast.Symbol(result_data_sym), pointers=[("restrict",)])
    result_statement = ast.FlatBlock("%s %s((%s *)%s);\n" % (result_type,
                                                             result_sym,
                                                             ScalarType_c,
                                                             result_data_sym))
    statements.append(result_statement)

    # Generate the complete c++ string performing the linear algebra operations
    # on Eigen matrices/vectors
    statements.append(ast.FlatBlock("/* Linear algebra expression */\n"))
    cpp_string = ast.FlatBlock(slate_to_cpp(slate_expr, declared_temps))
    statements.append(ast.Incr(result_sym, cpp_string))

    # Generate arguments for the macro kernel
    args = [result, ast.Decl(ScalarType_c, builder.coord_sym,
                             pointers=[("restrict",)],
                             qualifiers=["const"])]

    # Orientation information
    if builder.oriented:
        args.append(ast.Decl("int", builder.cell_orientations_sym,
                             pointers=[("restrict",)],
                             qualifiers=["const"]))

    # Coefficient information
    expr_coeffs = slate_expr.coefficients()
    for c in expr_coeffs:
        args.extend([ast.Decl(ScalarType_c, csym,
                              pointers=[("restrict",)],
                              qualifiers=["const"]) for csym in builder.coefficient(c)])

    # Facet information
    if builder.needs_cell_facets:
        f_sym = builder.cell_facet_sym
        f_arg = ast.Symbol("arg_cell_facets")
        f_dtype = as_cstr(cell_to_facets_dtype)

        # cell_facets is locally a flattened 2-D array. We typecast here so we
        # can access its entries using standard array notation.
        cast = "%s (*%s)[2] = (%s (*)[2])%s;\n" % (f_dtype, f_sym, f_dtype, f_arg)
        statements.insert(0, ast.FlatBlock(cast))
        args.append(ast.Decl(f_dtype, f_arg,
                             pointers=[("restrict",)],
                             qualifiers=["const"]))

    # NOTE: We need to be careful about the ordering here. Mesh layers are
    # added as the final argument to the kernel.
    if builder.needs_mesh_layers:
        args.append(ast.Decl("int", builder.mesh_layer_sym))

    # Cell size information
    if builder.needs_cell_sizes:
        args.append(ast.Decl(ScalarType_c, builder.cell_size_sym,
                             pointers=[("restrict",)],
                             qualifiers=["const"]))

    # Macro kernel
    macro_kernel_name = "pyop2_kernel_compile_slate"
    stmts = ast.Block(statements)
    macro_kernel = ast.FunDecl("void", macro_kernel_name, args,
                               stmts, pred=["static", "inline"])

    # Construct the final ast
    kernel_ast = ast.Node(builder.templated_subkernels + [macro_kernel])

    # Now we wrap up the kernel ast as a PyOP2 kernel and include the
    # Eigen header files
    include_dirs = list(builder.include_dirs)
    include_dirs.append(EIGEN_INCLUDE_DIR)
    op2kernel = op2.Kernel(kernel_ast,
                           macro_kernel_name,
                           cpp=True,
                           include_dirs=include_dirs,
                           headers=['#include <Eigen/Dense>',
                                    '#define restrict __restrict'])

    op2kernel.num_flops = builder.expression_flops + builder.terminal_flops
    # Send back a "TSFC-like" SplitKernel object with an
    # index and KernelInfo
    kinfo = KernelInfo(kernel=op2kernel,
                       integral_type=builder.integral_type,
                       oriented=builder.oriented,
                       subdomain_id="otherwise",
                       domain_number=0,
                       coefficient_map=tuple(range(len(expr_coeffs))),
                       needs_cell_facets=builder.needs_cell_facets,
                       pass_layer_arg=builder.needs_mesh_layers,
                       needs_cell_sizes=builder.needs_cell_sizes)

    return kinfo


def auxiliary_expressions(builder, declared_temps):
    """Generates statements for assigning auxiliary temporaries
    and declaring factorizations for local matrix inverses
    (if the matrix is larger than 4 x 4).

    :arg builder: The :class:`LocalKernelBuilder` containing
        all relevant expression information.
    :arg declared_temps: A `dict` containing all previously
        declared temporaries. This dictionary is updated as
        auxiliary expressions are assigned temporaries.
    """

    # These are either already declared terminals or expressions
    # which do not require an extra temporary/expression
    terminals = (slate.Tensor, slate.AssembledVector,
                 slate.Negative, slate.Transpose)
    statements = []

    sorted_exprs = [exp for exp in topological_sort(builder.expression_dag)
                    if ((builder.ref_counter[exp] > 1 and not isinstance(exp, terminals))
                        or isinstance(exp, slate.Factorization))]

    for exp in sorted_exprs:
        if exp not in declared_temps:
            if isinstance(exp, slate.Factorization):
                t = ast.Symbol("dec%d" % len(declared_temps))
                operand, = exp.operands
                expr = slate_to_cpp(operand, declared_temps)
                tensor_type = eigen_matrixbase_type(shape=exp.shape)
                stmt = "Eigen::%s<%s > %s(%s);\n" % (exp.decomposition,
                                                     tensor_type, t, expr)
                statements.append(stmt)
            else:
                t = ast.Symbol("auxT%d" % len(declared_temps))
                result = slate_to_cpp(exp, declared_temps)
                tensor_type = eigen_matrixbase_type(shape=exp.shape)
                stmt = ast.Decl(tensor_type, t)
                assignment = ast.Assign(t, result)
                statements.extend([stmt, assignment])

            declared_temps[exp] = t

    return statements


def coefficient_temporaries(builder, declared_temps):
    """Generates coefficient temporary statements for assigning
    coefficients to vector temporaries.

    :arg builder: The :class:`LocalKernelBuilder` containing
        all relevant expression information.
    :arg declared_temps: A `dict` keeping track of all declared
        temporaries. This dictionary is updated as coefficients
        are assigned temporaries.

    'AssembledVector's require creating coefficient temporaries to
    store data. The temporaries are created by inspecting the function
    space of the coefficient to compute node and dof extents. The
    coefficient is then assigned values by looping over both the node
    extent and dof extent (double FOR-loop). A double FOR-loop is needed
    for each function space (if the function space is mixed, then a loop
    will be constructed for each component space). The general structure
    of each coefficient loop will be:

         FOR (i1=0; i1<node_extent; i1++):
             FOR (j1=0; j1<dof_extent; j1++):
                 VT0[offset + (dof_extent * i1) + j1] = w_0_0[i1][j1]
                 VT1[offset + (dof_extent * i1) + j1] = w_1_0[i1][j1]
                 .
                 .
                 .

    where wT0, wT1, ... are temporaries for coefficients sharing the
    same node and dof extents. The offset is computed based on whether
    the function space is mixed. The offset is always 0 for non-mixed
    coefficients. If the coefficient is mixed, then the offset is
    incremented by the total number of nodal unknowns associated with
    the component spaces of the mixed space.
    """
    statements = [ast.FlatBlock("/* Coefficient temporaries */\n")]
    j = ast.Symbol("j1")
    loops = [ast.FlatBlock("/* Loops for coefficient temps */\n")]
    for dofs, cinfo_list in builder.coefficient_vecs.items():
        # Collect all coefficients which share the same node/dof extent
        assignments = []
        for cinfo in cinfo_list:
            fs_i = cinfo.space_index
            offset = cinfo.offset_index
            c_shape = cinfo.shape
            vector = cinfo.vector
            function = vector._function
            t = cinfo.local_temp

            if vector not in declared_temps:
                # Declare and initialize coefficient temporary
                c_type = eigen_matrixbase_type(shape=c_shape)
                statements.append(ast.Decl(c_type, t))
                declared_temps[vector] = t

            # Assigning coefficient values into temporary
            coeff_sym = ast.Symbol(builder.coefficient(function)[fs_i],
                                   rank=(j, ))
            index = ast.Sum(offset, j)
            coeff_temp = ast.Symbol(t, rank=(index, ))
            assignments.append(ast.Assign(coeff_temp, coeff_sym))

        # loop over dofs
        loop = ast.For(ast.Decl("unsigned int", j, init=0),
                       ast.Less(j, dofs),
                       ast.Incr(j, 1),
                       assignments)

        loops.append(loop)

    statements.extend(loops)

    return statements


def tensor_assembly_calls(builder):
    """Generates a block of statements for assembling the local
    finite element tensors.

    :arg builder: The :class:`LocalKernelBuilder` containing
        all relevant expression information and assembly calls.
    """
    assembly_calls = builder.assembly_calls
    statements = [ast.FlatBlock("/* Assemble local tensors */\n")]

    # Cell integrals are straightforward. Just splat them out.
    statements.extend(assembly_calls["cell"])

    if builder.needs_cell_facets:
        # The for-loop will have the general structure:
        #
        #    FOR (facet=0; facet<num_facets; facet++):
        #        IF (facet is interior):
        #            *interior calls
        #        ELSE IF (facet is exterior):
        #            *exterior calls
        #
        # If only interior (exterior) facets are present,
        # then only a single IF-statement checking for interior
        # (exterior) facets will be present within the loop. The
        # cell facets are labelled `1` for interior, and `0` for
        # exterior.
        statements.append(ast.FlatBlock("/* Loop over cell facets */\n"))
        int_calls = list(chain(*[assembly_calls[it_type]
                                 for it_type in ("interior_facet",
                                                 "interior_facet_vert")]))
        ext_calls = list(chain(*[assembly_calls[it_type]
                                 for it_type in ("exterior_facet",
                                                 "exterior_facet_vert")]))

        # Generate logical statements for handling exterior/interior facet
        # integrals on subdomains.
        # Currently only facet integrals are supported.
        for sd_type in ("subdomains_exterior_facet", "subdomains_interior_facet"):
            stmts = []
            for sd, sd_calls in groupby(assembly_calls[sd_type], lambda x: x[0]):
                _, calls = zip(*sd_calls)
                if_sd = ast.Eq(ast.Symbol(builder.cell_facet_sym, rank=(builder.it_sym, 1)), sd)
                stmts.append(ast.If(if_sd, (ast.Block(calls, open_scope=True),)))

            if sd_type == "subdomains_exterior_facet":
                ext_calls.extend(stmts)
            if sd_type == "subdomains_interior_facet":
                int_calls.extend(stmts)

        # Compute the number of facets to loop over
        domain = builder.expression.ufl_domain()
        if domain.cell_set._extruded:
            num_facets = domain.ufl_cell()._cells[0].num_facets()
        else:
            num_facets = domain.ufl_cell().num_facets()

        if_ext = ast.Eq(ast.Symbol(builder.cell_facet_sym,
                                   rank=(builder.it_sym, 0)), 0)
        if_int = ast.Eq(ast.Symbol(builder.cell_facet_sym,
                                   rank=(builder.it_sym, 0)), 1)
        body = []
        if ext_calls:
            body.append(ast.If(if_ext, (ast.Block(ext_calls, open_scope=True),)))
        if int_calls:
            body.append(ast.If(if_int, (ast.Block(int_calls, open_scope=True),)))

        statements.append(ast.For(ast.Decl("unsigned int", builder.it_sym, init=0),
                                  ast.Less(builder.it_sym, num_facets),
                                  ast.Incr(builder.it_sym, 1), body))

    if builder.needs_mesh_layers:
        # In the presence of interior horizontal facet calls, an
        # IF-ELIF-ELSE block is generated using the mesh levels
        # as conditions for which calls are needed:
        #
        #    IF (layer == bottom_layer):
        #        *bottom calls
        #    ELSE IF (layer == top_layer):
        #        *top calls
        #    ELSE:
        #        *top calls
        #        *bottom calls
        #
        # Any extruded top or bottom calls for extruded facets are
        # included within the appropriate mesh-level IF-blocks. If
        # no interior horizontal facet calls are present, then
        # standard IF-blocks are generated for exterior top/bottom
        # facet calls when appropriate:
        #
        #    IF (layer == bottom_layer):
        #        *bottom calls
        #
        #    IF (layer == top_layer):
        #        *top calls
        #
        # The mesh level is an integer provided as a macro kernel
        # argument.

        # FIXME: No variable layers assumption
        statements.append(ast.FlatBlock("/* Mesh levels: */\n"))
        num_layers = builder.expression.ufl_domain().topological.layers - 1
        int_top = assembly_calls["interior_facet_horiz_top"]
        int_btm = assembly_calls["interior_facet_horiz_bottom"]
        ext_top = assembly_calls["exterior_facet_top"]
        ext_btm = assembly_calls["exterior_facet_bottom"]

        eq_layer = ast.Eq(builder.mesh_layer_sym, num_layers - 1)
        bottom = ast.Block(int_top + ext_btm, open_scope=True)
        top = ast.Block(int_btm + ext_top, open_scope=True)
        rest = ast.Block(int_btm + int_top, open_scope=True)
        statements.append(ast.If(ast.Eq(builder.mesh_layer_sym, 0),
                                 (bottom, ast.If(eq_layer, (top, rest)))))

    return statements


def terminal_temporaries(builder, declared_temps):
    """Generates statements for assigning auxiliary temporaries
    for nodes in an expression with "high" reference count.
    Expressions which require additional temporaries are provided
    by the :class:`LocalKernelBuilder`.

    :arg builder: The :class:`LocalKernelBuilder` containing
                  all relevant expression information.
    :arg declared_temps: A `dict` keeping track of all declared
                         temporaries. This dictionary is updated
                         as terminal tensors are assigned temporaries.
    """
    statements = [ast.FlatBlock("/* Declare and initialize */\n")]
    for exp in builder.temps:
        t = builder.temps[exp]
        statements.append(ast.Decl(eigen_matrixbase_type(exp.shape), t))
        statements.append(ast.FlatBlock("%s.setZero();\n" % t))
        declared_temps[exp] = t

    return statements


def parenthesize(arg, prec=None, parent=None):
    """Parenthesizes an expression."""
    if prec is None or parent is None or prec >= parent:
        return arg
    return "(%s)" % arg


def gem_to_loopy(gem_expr):
    """ Method encapsulating stage 2.
    Converts the gem expression dag into imperoc first, and then further into loopy.
    :return slate_loopy: loopy kernel for slate operations.
    """
    # Creation of return variables for outer loopy
    shape = gem_expr[0].children[0].shape
    shape = shape if len(shape) != 0 else (1,)
    arg = [loopy.GlobalArg("output", shape=shape, dtype=SCALAR_TYPE, target=TARGET)]
    idx = gem_expr[0].multiindex
    ret_vars = [gem.Indexed(gem.Variable("output", shape), idx)]

<<<<<<< HEAD
    # TODO the global argument generation must be made nicer
    # Maybe this can be done in the builder?
    if len(builder.args_extents) > 0:
        arg = loopy.GlobalArg("coords", shape=(builder.args_extents[builder.coordinates_arg],), dtype="double")
        args.append(arg)
    else:
        arg = loopy.GlobalArg("coords", shape=(builder.expression.shape[0],), dtype="double")
        args.append(arg)

    if builder.needs_cell_orientations:
        args.append(loopy.GlobalArg("orientations", shape=(builder.args_extents[builder.cell_orientations_arg],), dtype=np.int32))

    if builder.needs_cell_sizes:
        args.append(loopy.GlobalArg("cell_sizes", shape=(builder.args_extents[builder.cell_size_arg],), dtype="double"))

    # Add coefficients, where AssembledVectors sit on top to args.
    # The fact that the coefficients need to go into the order of
    # builder.expression.coefficients(), plus mixed coefficients,
    # plus split always generating new functions, makes life a bit harder.
    coeff_shape_list = []
    coeff_function_list = []
    for v in builder.coefficient_vecs.values():
        for coeff_info in v:
            coeff_shape_list.append(coeff_info.shape)
            coeff_function_list.append(coeff_info.vector._function)
    get = 0
    for i, c in enumerate(builder.expression.coefficients()):
        try:
            indices = [i for i, x in enumerate(coeff_function_list) if x == c]
            for func_index in indices:
                arg = loopy.GlobalArg("coeff"+str(get), shape=coeff_shape_list[func_index], dtype="double")
                args.append(arg)
                get += 1
        except ValueError:
            pass
        if indices == []:
            element = c.ufl_element()
            if type(element) == MixedElement:
                for j, c_ in enumerate(c.split()):
                    name = "w_{}_{}".format(i, j)
                    args.append(loopy.GlobalArg(name,
                                shape=builder.args_extents[name],
                                dtype="double"))
            else:
                name = "w_{}".format(i)
                args.append(loopy.GlobalArg(name,
                            shape=builder.args_extents[name],
                            dtype="double"))

    # Arg for is exterior (==0)/interior (==1) facet or not
    if builder.needs_cell_facets:
        args.append(loopy.GlobalArg(builder.cell_facets_arg,
                                    shape=(builder.num_facets, 2),
                                    dtype=np.int8))

    if builder.needs_mesh_layers:
        args.append(loopy.TemporaryVariable("layer", shape=(), dtype=np.int32, address_space=loopy.AddressSpace.GLOBAL))

    # Optionally remove ComponentTensors and/or do IndexSum-Delta cancellation
    traversed_gem_expr_dag = impero_utils.preprocess_gem(traversed_gem_expr_dag)
=======
    preprocessed_gem_expr = impero_utils.preprocess_gem(gem_expr)
>>>>>>> 7fe226fb

    # glue assignments to return variable
    assignments = list(zip(ret_vars, preprocessed_gem_expr))

    # Part A: slate to impero_c
    impero_c = impero_utils.compile_gem(assignments, (), remove_zeros=False)

    # Part B: impero_c to loopy
    slate_loopy = generate_loopy(impero_c, arg, SCALAR_TYPE, "slate_loopy", [])
    return slate_loopy


def slate_to_cpp(expr, temps, prec=None):
    """Translates a Slate expression into its equivalent representation in
    the Eigen C++ syntax.

    :arg expr: a :class:`slate.TensorBase` expression.
    :arg temps: a `dict` of temporaries which map a given expression to its
        corresponding representation as a `coffee.Symbol` object.
    :arg prec: an argument dictating the order of precedence in the linear
        algebra operations. This ensures that parentheticals are placed
        appropriately and the order in which linear algebra operations
        are performed are correct.

    Returns:
        a `string` which represents the C/C++ code representation of the
        `slate.TensorBase` expr.
    """
    # If the tensor is terminal, it has already been declared.
    # Coefficients defined as AssembledVectors will have been declared
    # by now, as well as any other nodes with high reference count or
    # matrix factorizations.
    if expr in temps:
        return temps[expr].gencode()

    elif isinstance(expr, slate.Transpose):
        tensor, = expr.operands
        return "(%s).transpose()" % slate_to_cpp(tensor, temps)

    elif isinstance(expr, slate.Inverse):
        tensor, = expr.operands
        return "(%s).inverse()" % slate_to_cpp(tensor, temps)

    elif isinstance(expr, slate.Negative):
        tensor, = expr.operands
        result = "-%s" % slate_to_cpp(tensor, temps, expr.prec)
        return parenthesize(result, expr.prec, prec)

    elif isinstance(expr, (slate.Add, slate.Mul)):
        op = {slate.Add: '+',
              slate.Mul: '*'}[type(expr)]
        A, B = expr.operands
        result = "%s %s %s" % (slate_to_cpp(A, temps, expr.prec),
                               op,
                               slate_to_cpp(B, temps, expr.prec))

        return parenthesize(result, expr.prec, prec)

    elif isinstance(expr, slate.Block):
        tensor, = expr.operands
        indices = expr._indices
        try:
            ridx, cidx = indices
        except ValueError:
            ridx, = indices
            cidx = 0
        rids = as_tuple(ridx)
        cids = as_tuple(cidx)

        # Check if indices are non-contiguous
        if not all(all(ids[i] + 1 == ids[i + 1] for i in range(len(ids) - 1))
                   for ids in (rids, cids)):
            raise NotImplementedError("Non-contiguous blocks not implemented")

        rshape = expr.shape[0]
        rstart = sum(tensor.shapes[0][:min(rids)])
        if expr.rank == 1:
            cshape = 1
            cstart = 0
        else:
            cshape = expr.shape[1]
            cstart = sum(tensor.shapes[1][:min(cids)])

        result = "(%s).block<%d, %d>(%d, %d)" % (slate_to_cpp(tensor,
                                                              temps,
                                                              expr.prec),
                                                 rshape, cshape,
                                                 rstart, cstart)

        return parenthesize(result, expr.prec, prec)

    elif isinstance(expr, slate.Solve):
        A, B = expr.operands
        result = "%s.solve(%s)" % (slate_to_cpp(A, temps, expr.prec),
                                   slate_to_cpp(B, temps, expr.prec))

        return parenthesize(result, expr.prec, prec)

    else:
        raise NotImplementedError("Type %s not supported.", type(expr))


def eigen_matrixbase_type(shape):
    """Returns the Eigen::Matrix declaration of the tensor.

    :arg shape: a tuple of integers the denote the shape of the
        :class:`slate.TensorBase` object.

    Returns:
        a string indicating the appropriate declaration of the
        `slate.TensorBase` object in the appropriate Eigen C++ template
        library syntax.
    """
    if len(shape) == 0:
        rows = 1
        cols = 1
    elif len(shape) == 1:
        rows = shape[0]
        cols = 1
    else:
        if not len(shape) == 2:
            raise NotImplementedError(
                "%d-rank tensors are not supported." % len(shape)
            )
        rows = shape[0]
        cols = shape[1]
    if cols != 1:
        order = ", Eigen::RowMajor"
    else:
        order = ""

    return "Eigen::Matrix<double, %d, %d%s>" % (rows, cols, order)<|MERGE_RESOLUTION|>--- conflicted
+++ resolved
@@ -618,70 +618,7 @@
     idx = gem_expr[0].multiindex
     ret_vars = [gem.Indexed(gem.Variable("output", shape), idx)]
 
-<<<<<<< HEAD
-    # TODO the global argument generation must be made nicer
-    # Maybe this can be done in the builder?
-    if len(builder.args_extents) > 0:
-        arg = loopy.GlobalArg("coords", shape=(builder.args_extents[builder.coordinates_arg],), dtype="double")
-        args.append(arg)
-    else:
-        arg = loopy.GlobalArg("coords", shape=(builder.expression.shape[0],), dtype="double")
-        args.append(arg)
-
-    if builder.needs_cell_orientations:
-        args.append(loopy.GlobalArg("orientations", shape=(builder.args_extents[builder.cell_orientations_arg],), dtype=np.int32))
-
-    if builder.needs_cell_sizes:
-        args.append(loopy.GlobalArg("cell_sizes", shape=(builder.args_extents[builder.cell_size_arg],), dtype="double"))
-
-    # Add coefficients, where AssembledVectors sit on top to args.
-    # The fact that the coefficients need to go into the order of
-    # builder.expression.coefficients(), plus mixed coefficients,
-    # plus split always generating new functions, makes life a bit harder.
-    coeff_shape_list = []
-    coeff_function_list = []
-    for v in builder.coefficient_vecs.values():
-        for coeff_info in v:
-            coeff_shape_list.append(coeff_info.shape)
-            coeff_function_list.append(coeff_info.vector._function)
-    get = 0
-    for i, c in enumerate(builder.expression.coefficients()):
-        try:
-            indices = [i for i, x in enumerate(coeff_function_list) if x == c]
-            for func_index in indices:
-                arg = loopy.GlobalArg("coeff"+str(get), shape=coeff_shape_list[func_index], dtype="double")
-                args.append(arg)
-                get += 1
-        except ValueError:
-            pass
-        if indices == []:
-            element = c.ufl_element()
-            if type(element) == MixedElement:
-                for j, c_ in enumerate(c.split()):
-                    name = "w_{}_{}".format(i, j)
-                    args.append(loopy.GlobalArg(name,
-                                shape=builder.args_extents[name],
-                                dtype="double"))
-            else:
-                name = "w_{}".format(i)
-                args.append(loopy.GlobalArg(name,
-                            shape=builder.args_extents[name],
-                            dtype="double"))
-
-    # Arg for is exterior (==0)/interior (==1) facet or not
-    if builder.needs_cell_facets:
-        args.append(loopy.GlobalArg(builder.cell_facets_arg,
-                                    shape=(builder.num_facets, 2),
-                                    dtype=np.int8))
-
-    if builder.needs_mesh_layers:
-        args.append(loopy.TemporaryVariable("layer", shape=(), dtype=np.int32, address_space=loopy.AddressSpace.GLOBAL))
-
-    # Optionally remove ComponentTensors and/or do IndexSum-Delta cancellation
-    traversed_gem_expr_dag = impero_utils.preprocess_gem(traversed_gem_expr_dag)
-=======
     preprocessed_gem_expr = impero_utils.preprocess_gem(gem_expr)
->>>>>>> 7fe226fb
 
     # glue assignments to return variable
     assignments = list(zip(ret_vars, preprocessed_gem_expr))
