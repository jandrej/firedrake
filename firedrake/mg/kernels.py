import numpy
import string
from fractions import Fraction
from pyop2 import op2
from pyop2.datatypes import IntType, as_cstr
from firedrake.functionspacedata import entity_dofs_key
import firedrake
from firedrake.mg import utils

from ufl.algorithms.analysis import extract_arguments, extract_coefficients
from ufl.algorithms import estimate_total_polynomial_degree
from ufl.corealg.map_dag import map_expr_dags

import coffee.base as ast

import gem
import gem.impero_utils as impero_utils

import ufl
import tsfc

import tsfc.kernel_interface.firedrake as firedrake_interface

from tsfc.coffee import generate as generate_coffee
from tsfc import fem, ufl_utils, spectral
from tsfc.driver import lower_integral_type
from tsfc.parameters import default_parameters
from tsfc.finatinterface import create_element
from finat.quadrature import make_quadrature
from firedrake.pointquery_utils import dX_norm_square, X_isub_dX, init_X, inside_check, is_affine
from firedrake.pointquery_utils import to_reference_coordinates as to_reference_coordinates_body
from firedrake.utils import ScalarType_c


def to_reference_coordinates(ufl_coordinate_element, parameters=None):
    if parameters is None:
        parameters = tsfc.default_parameters()
    else:
        _ = tsfc.default_parameters()
        _.update(parameters)
        parameters = _

    # Create FInAT element
    element = tsfc.finatinterface.create_element(ufl_coordinate_element)

    cell = ufl_coordinate_element.cell()

    code = {
        "geometric_dimension": cell.geometric_dimension(),
        "topological_dimension": cell.topological_dimension(),
        "to_reference_coords": to_reference_coordinates_body(ufl_coordinate_element, parameters),
        "init_X": init_X(element.cell, parameters),
        "max_iteration_count": 1 if is_affine(ufl_coordinate_element) else 16,
        "convergence_epsilon": 1e-12,
        "dX_norm_square": dX_norm_square(cell.topological_dimension()),
        "X_isub_dX": X_isub_dX(cell.topological_dimension()),
        "IntType": as_cstr(IntType),
    }

    evaluate_template_c = """#include <math.h>

static inline void to_reference_coords_kernel(double *X, const double *x0, const double *C)
{
    const int space_dim = %(geometric_dimension)d;

    /*
     * Mapping coordinates from physical to reference space
     */

%(init_X)s
    double x[space_dim];

    int converged = 0;
    for (int it = 0; !converged && it < %(max_iteration_count)d; it++) {
        double dX[%(topological_dimension)d] = { 0.0 };
%(to_reference_coords)s

        if (%(dX_norm_square)s < %(convergence_epsilon)g * %(convergence_epsilon)g) {
            converged = 1;
        }

%(X_isub_dX)s
    }
}"""

    return evaluate_template_c % code


def compile_element(expression, dual_space=None, parameters=None,
                    name="evaluate"):
    """Generate code for point evaluations.

    :arg expression: A UFL expression (may contain up to one coefficient, or one argument)
    :arg dual_space: if the expression has an argument, should we also distribute residual data?
    :returns: Some coffee AST
    """
    if parameters is None:
        parameters = default_parameters()
    else:
        _ = default_parameters()
        _.update(parameters)
        parameters = _

    expression = tsfc.ufl_utils.preprocess_expression(expression)

    # # Collect required coefficients

    try:
        arg, = extract_coefficients(expression)
        argument_multiindices = ()
        coefficient = True
        if expression.ufl_shape:
            tensor_indices = tuple(gem.Index() for s in expression.ufl_shape)
        else:
            tensor_indices = ()
    except ValueError:
        arg, = extract_arguments(expression)
        finat_elem = create_element(arg.ufl_element())
        argument_multiindices = (finat_elem.get_indices(), )
        argument_multiindex, = argument_multiindices
        value_shape = finat_elem.value_shape
        if value_shape:
            tensor_indices = argument_multiindex[-len(value_shape):]
        else:
            tensor_indices = ()
        coefficient = False

    # Replace coordinates (if any)
    builder = firedrake_interface.KernelBuilderBase(scalar_type=ScalarType_c)
    domain = expression.ufl_domain()
    # Translate to GEM
    cell = domain.ufl_cell()
    dim = cell.topological_dimension()
    point = gem.Variable('X', (dim,))
    point_arg = ast.Decl(ScalarType_c, ast.Symbol('X', rank=(dim,)))

    config = dict(interface=builder,
                  ufl_cell=cell,
                  precision=parameters["precision"],
                  point_indices=(),
                  point_expr=point,
                  argument_multiindices=argument_multiindices)
    context = tsfc.fem.GemPointContext(**config)

    # Abs-simplification
    expression = tsfc.ufl_utils.simplify_abs(expression)

    # Translate UFL -> GEM
    if coefficient:
        assert dual_space is None
        f_arg = [builder._coefficient(arg, "f")]
    else:
        f_arg = []
    translator = tsfc.fem.Translator(context)
    result, = map_expr_dags(translator, [expression])

    b_arg = []
    if coefficient:
        if expression.ufl_shape:
            return_variable = gem.Indexed(gem.Variable('R', expression.ufl_shape), tensor_indices)
            result_arg = ast.Decl(ScalarType_c, ast.Symbol('R', rank=expression.ufl_shape))
            result = gem.Indexed(result, tensor_indices)
        else:
            return_variable = gem.Indexed(gem.Variable('R', (1,)), (0,))
            result_arg = ast.Decl(ScalarType_c, ast.Symbol('R', rank=(1,)))

    else:
        return_variable = gem.Indexed(gem.Variable('R', finat_elem.index_shape), argument_multiindex)
        result = gem.Indexed(result, tensor_indices)
        if dual_space:
            elem = create_element(dual_space.ufl_element())
            if elem.value_shape:
                var = gem.Indexed(gem.Variable("b", elem.value_shape),
                                  tensor_indices)
                b_arg = [ast.Decl(ScalarType_c, ast.Symbol("b", rank=elem.value_shape))]
            else:
                var = gem.Indexed(gem.Variable("b", (1, )), (0, ))
                b_arg = [ast.Decl(ScalarType_c, ast.Symbol("b", rank=(1, )))]
            result = gem.Product(result, var)

        result_arg = ast.Decl(ScalarType_c, ast.Symbol('R', rank=finat_elem.index_shape))

    # Unroll
    max_extent = parameters["unroll_indexsum"]
    if max_extent:
        def predicate(index):
            return index.extent <= max_extent
        result, = gem.optimise.unroll_indexsum([result], predicate=predicate)

    # Translate GEM -> COFFEE
    result, = gem.impero_utils.preprocess_gem([result])
    impero_c = gem.impero_utils.compile_gem([(return_variable, result)], tensor_indices)
    body = generate_coffee(impero_c, {}, parameters["precision"], ScalarType_c)

    # Build kernel tuple
    kernel_code = builder.construct_kernel("pyop2_kernel_" + name, [result_arg] + b_arg + f_arg + [point_arg], body)

    return kernel_code


def prolong_kernel(expression):
    hierarchy, level = utils.get_level(expression.ufl_domain())
    levelf = level + Fraction(1 / hierarchy.refinements_per_level)
    cache = hierarchy._shared_data_cache["transfer_kernels"]
    coordinates = expression.ufl_domain().coordinates
    key = (("prolong", )
           + expression.ufl_element().value_shape()
           + entity_dofs_key(expression.function_space().finat_element.entity_dofs())
           + entity_dofs_key(coordinates.function_space().finat_element.entity_dofs()))
    try:
        return cache[key]
    except KeyError:
        mesh = coordinates.ufl_domain()
        evaluate_kernel = compile_element(expression)
        to_reference_kernel = to_reference_coordinates(coordinates.ufl_element())
        element = create_element(expression.ufl_element())
        eval_args = evaluate_kernel.args[:-1]
        coords_element = create_element(coordinates.ufl_element())

        args = eval_args[-1].gencode(not_scope=True)
        R, coarse = (a.sym.symbol for a in eval_args)
        my_kernel = """
        %(to_reference)s
        %(evaluate)s
        __attribute__((noinline)) /* Clang bug */
        static void pyop2_kernel_prolong(double *R, %(args)s, const double *X, const double *Xc)
        {
            double Xref[%(tdim)d];
            int cell = -1;
            for (int i = 0; i < %(ncandidate)d; i++) {
                const double *Xci = Xc + i*%(Xc_cell_inc)d;
                to_reference_coords_kernel(Xref, X, Xci);
                if (%(inside_cell)s) {
                    cell = i;
                    break;
                }
            }
            if (cell == -1) abort();
            const double *coarsei = %(coarse)s + cell*%(coarse_cell_inc)d;
            for ( int i = 0; i < %(Rdim)d; i++ ) {
                %(R)s[i] = 0;
            }
            pyop2_kernel_evaluate(%(R)s, coarsei, Xref);
        }
        """ % {"to_reference": str(to_reference_kernel),
               "evaluate": str(evaluate_kernel),
               "args": args,
               "R": R,
               "coarse": coarse,
               "ncandidate": hierarchy.fine_to_coarse_cells[levelf].shape[1],
               "Rdim": numpy.prod(element.value_shape),
               "inside_cell": inside_check(element.cell, eps=1e-8, X="Xref"),
               "Xc_cell_inc": coords_element.space_dimension(),
               "coarse_cell_inc": element.space_dimension(),
               "tdim": mesh.topological_dimension()}

        return cache.setdefault(key, op2.Kernel(my_kernel, name="pyop2_kernel_prolong"))


def restrict_kernel(Vf, Vc):
    hierarchy, level = utils.get_level(Vc.ufl_domain())
    levelf = level + Fraction(1 / hierarchy.refinements_per_level)
    cache = hierarchy._shared_data_cache["transfer_kernels"]
    coordinates = Vc.ufl_domain().coordinates
    key = (("restrict", )
           + Vf.ufl_element().value_shape()
           + entity_dofs_key(Vf.finat_element.entity_dofs())
           + entity_dofs_key(Vc.finat_element.entity_dofs())
           + entity_dofs_key(coordinates.function_space().finat_element.entity_dofs()))
    try:
        return cache[key]
    except KeyError:
        mesh = coordinates.ufl_domain()
        evaluate_kernel = compile_element(firedrake.TestFunction(Vc), Vf)
        to_reference_kernel = to_reference_coordinates(coordinates.ufl_element())
        coords_element = create_element(coordinates.ufl_element())
        element = create_element(Vc.ufl_element())
        eval_args = evaluate_kernel.args[:-1]
        args = eval_args[-1].gencode(not_scope=True)
        R, fine = (a.sym.symbol for a in eval_args)
        my_kernel = """
        %(to_reference)s
        %(evaluate)s

        __attribute__((noinline)) /* Clang bug */
        static void pyop2_kernel_restrict(double *R, %(args)s, const double *X, const double *Xc)
        {
            double Xref[%(tdim)d];
            int cell = -1;
            for (int i = 0; i < %(ncandidate)d; i++) {
                const double *Xci = Xc + i*%(Xc_cell_inc)d;
                to_reference_coords_kernel(Xref, X, Xci);
                if (%(inside_cell)s) {
                    cell = i;
                    const double *Ri = %(R)s + cell*%(coarse_cell_inc)d;
                    pyop2_kernel_evaluate(Ri, %(fine)s, Xref);
                    break;
                }
            }
        }
        """ % {"to_reference": str(to_reference_kernel),
               "evaluate": str(evaluate_kernel),
               "ncandidate": hierarchy.fine_to_coarse_cells[levelf].shape[1],
               "inside_cell": inside_check(element.cell, eps=1e-8, X="Xref"),
               "Xc_cell_inc": coords_element.space_dimension(),
               "coarse_cell_inc": element.space_dimension(),
               "args": args,
               "R": R,
               "fine": fine,
               "tdim": mesh.topological_dimension()}

        return cache.setdefault(key, op2.Kernel(my_kernel, name="pyop2_kernel_restrict"))


def inject_kernel(Vf, Vc):
    hierarchy, level = utils.get_level(Vc.ufl_domain())
    cache = hierarchy._shared_data_cache["transfer_kernels"]
    coordinates = Vf.ufl_domain().coordinates
    key = (("inject", )
           + Vf.ufl_element().value_shape()
           + entity_dofs_key(Vc.finat_element.entity_dofs())
           + entity_dofs_key(Vf.finat_element.entity_dofs())
           + entity_dofs_key(Vc.mesh().coordinates.function_space().finat_element.entity_dofs())
           + entity_dofs_key(coordinates.function_space().finat_element.entity_dofs()))
    try:
        return cache[key]
    except KeyError:
        ncandidate = hierarchy.coarse_to_fine_cells[level].shape[1]
        if Vc.finat_element.entity_dofs() == Vc.finat_element.entity_closure_dofs():
            return cache.setdefault(key, (dg_injection_kernel(Vf, Vc, ncandidate), True))

        coordinates = Vf.ufl_domain().coordinates
        evaluate_kernel = compile_element(ufl.Coefficient(Vf))
        to_reference_kernel = to_reference_coordinates(coordinates.ufl_element())
        coords_element = create_element(coordinates.ufl_element())
        Vf_element = create_element(Vf.ufl_element())
        kernel = """
        %(to_reference)s
        %(evaluate)s

        __attribute__((noinline)) /* Clang bug */
        static void pyop2_kernel_inject(double *R, const double *X, const double *f, const double *Xf)
        {
            double Xref[%(tdim)d];
            int cell = -1;
            for (int i = 0; i < %(ncandidate)d; i++) {
                const double *Xfi = Xf + i*%(Xf_cell_inc)d;
                to_reference_coords_kernel(Xref, X, Xfi);
                if (%(inside_cell)s) {
                    cell = i;
                    break;
                }
            }
            if (cell == -1) {
                abort();
            }
            const double *fi = f + cell*%(f_cell_inc)d;
            for ( int i = 0; i < %(Rdim)d; i++ ) {
                R[i] = 0;
            }
            pyop2_kernel_evaluate(R, fi, Xref);
        }
        """ % {
            "to_reference": str(to_reference_kernel),
            "evaluate": str(evaluate_kernel),
            "inside_cell": inside_check(Vc.finat_element.cell, eps=1e-8, X="Xref"),
            "tdim": Vc.ufl_domain().topological_dimension(),
            "ncandidate": ncandidate,
            "Rdim": numpy.prod(Vf_element.value_shape),
            "Xf_cell_inc": coords_element.space_dimension(),
            "f_cell_inc": Vf_element.space_dimension()
        }
        return cache.setdefault(key, (op2.Kernel(kernel, name="pyop2_kernel_inject"), False))


class MacroKernelBuilder(firedrake_interface.KernelBuilderBase):
    """Kernel builder for integration on a macro-cell."""

    oriented = False

    def __init__(self, scalar_type, num_entities):
        """:arg num_entities: the number of micro-entities to integrate over."""
        super().__init__(scalar_type)
        self.indices = (gem.Index("entity", extent=num_entities), )
        self.shape = tuple(i.extent for i in self.indices)
        self.unsummed_coefficient_indices = frozenset(self.indices)

    def set_coefficients(self, coefficients):
        self.coefficients = []
        self.coefficient_split = {}
        self.kernel_args = []
        for i, coefficient in enumerate(coefficients):
            if type(coefficient.ufl_element()) == ufl.MixedElement:
                raise NotImplementedError("Sorry, not for mixed.")
            self.coefficients.append(coefficient)
            self.kernel_args.append(self._coefficient(coefficient, "macro_w_%d" % (i, )))

    def set_coordinates(self, domain):
        """Prepare the coordinate field.

        :arg domain: :class:`ufl.Domain`
        """
        # Create a fake coordinate coefficient for a domain.
        f = ufl.Coefficient(ufl.FunctionSpace(domain, domain.ufl_coordinate_element()))
        self.domain_coordinate[domain] = f
        self.coordinates_arg = self._coefficient(f, "macro_coords")

    def _coefficient(self, coefficient, name):
        element = create_element(coefficient.ufl_element())
        shape = self.shape + element.index_shape
        size = numpy.prod(shape, dtype=int)
        funarg = ast.Decl(ScalarType_c, ast.Symbol(name), pointers=[("restrict", )],
                          qualifiers=["const"])
        expression = gem.reshape(gem.Variable(name, (size, )), shape)
        expression = gem.partial_indexed(expression, self.indices)
        self.coefficient_map[coefficient] = expression
        return funarg


def dg_injection_kernel(Vf, Vc, ncell):
    from firedrake import Tensor, AssembledVector, TestFunction, TrialFunction
    from firedrake.slate.slac import compile_expression
    macro_builder = MacroKernelBuilder(ScalarType_c, ncell)
    f = ufl.Coefficient(Vf)
    macro_builder.set_coefficients([f])
    macro_builder.set_coordinates(Vf.mesh())

    Vfe = create_element(Vf.ufl_element())
    macro_quadrature_rule = make_quadrature(Vfe.cell, estimate_total_polynomial_degree(ufl.inner(f, f)))
    index_cache = {}
    parameters = default_parameters()
    integration_dim, entity_ids = lower_integral_type(Vfe.cell, "cell")
    macro_cfg = dict(interface=macro_builder,
                     ufl_cell=Vf.ufl_cell(),
                     precision=parameters["precision"],
                     integration_dim=integration_dim,
                     entity_ids=entity_ids,
                     index_cache=index_cache,
                     quadrature_rule=macro_quadrature_rule)

    fexpr, = fem.compile_ufl(f, **macro_cfg)
    X = ufl.SpatialCoordinate(Vf.mesh())
    C_a, = fem.compile_ufl(X, **macro_cfg)
    detJ = ufl_utils.preprocess_expression(abs(ufl.JacobianDeterminant(f.ufl_domain())))
    macro_detJ, = fem.compile_ufl(detJ, **macro_cfg)

    Vce = create_element(Vc.ufl_element())

    coarse_builder = firedrake_interface.KernelBuilder("cell", "otherwise", 0)
    coarse_builder.set_coordinates(Vc.mesh())
    argument_multiindices = (Vce.get_indices(), )
    argument_multiindex, = argument_multiindices
    return_variable, = coarse_builder.set_arguments((ufl.TestFunction(Vc), ), argument_multiindices)

    integration_dim, entity_ids = lower_integral_type(Vce.cell, "cell")
    # Midpoint quadrature for jacobian on coarse cell.
    quadrature_rule = make_quadrature(Vce.cell, 0)

    coarse_cfg = dict(interface=coarse_builder,
                      ufl_cell=Vc.ufl_cell(),
                      precision=parameters["precision"],
                      integration_dim=integration_dim,
                      entity_ids=entity_ids,
                      index_cache=index_cache,
                      quadrature_rule=quadrature_rule)

    X = ufl.SpatialCoordinate(Vc.mesh())
    K = ufl_utils.preprocess_expression(ufl.JacobianInverse(Vc.mesh()))
    C_0, = fem.compile_ufl(X, **coarse_cfg)
    K, = fem.compile_ufl(K, **coarse_cfg)

    i = gem.Index()
    j = gem.Index()

    C_0 = gem.Indexed(C_0, (j, ))
    C_0 = gem.index_sum(C_0, quadrature_rule.point_set.indices)
    C_a = gem.Indexed(C_a, (j, ))
    X_a = gem.Sum(C_0, gem.Product(gem.Literal(-1), C_a))

    K_ij = gem.Indexed(K, (i, j))
    K_ij = gem.index_sum(K_ij, quadrature_rule.point_set.indices)
    X_a = gem.index_sum(gem.Product(K_ij, X_a), (j, ))
    C_0, = quadrature_rule.point_set.points
    C_0 = gem.Indexed(gem.Literal(C_0), (i, ))
    # fine quad points in coarse reference space.
    X_a = gem.Sum(C_0, gem.Product(gem.Literal(-1), X_a))
    X_a = gem.ComponentTensor(X_a, (i, ))

    # Coarse basis function evaluated at fine quadrature points
    phi_c = fem.fiat_to_ufl(Vce.point_evaluation(0, X_a, (Vce.cell.get_dimension(), 0)), 0)

    tensor_indices = tuple(gem.Index(extent=d) for d in f.ufl_shape)

    phi_c = gem.Indexed(phi_c, argument_multiindex + tensor_indices)
    fexpr = gem.Indexed(fexpr, tensor_indices)
    quadrature_weight = macro_quadrature_rule.weight_expression
    expr = gem.Product(gem.IndexSum(gem.Product(phi_c, fexpr), tensor_indices),
                       gem.Product(macro_detJ, quadrature_weight))

    quadrature_indices = macro_builder.indices + macro_quadrature_rule.point_set.indices

    reps = spectral.Integrals([expr], quadrature_indices, argument_multiindices, parameters)
    assignments = spectral.flatten([(return_variable, reps)], index_cache)
    return_variables, expressions = zip(*assignments)
    expressions = impero_utils.preprocess_gem(expressions, **spectral.finalise_options)
    assignments = list(zip(return_variables, expressions))
    impero_c = impero_utils.compile_gem(assignments, quadrature_indices + argument_multiindex,
                                        remove_zeros=True)

    index_names = []

    def name_index(index, name):
        index_names.append((index, name))
        if index in index_cache:
            for multiindex, suffix in zip(index_cache[index],
                                          string.ascii_lowercase):
                name_multiindex(multiindex, name + suffix)

    def name_multiindex(multiindex, name):
        if len(multiindex) == 1:
            name_index(multiindex[0], name)
        else:
            for i, index in enumerate(multiindex):
                name_index(index, name + str(i))

    name_multiindex(quadrature_indices, 'ip')
    for multiindex, name in zip(argument_multiindices, ['j', 'k']):
        name_multiindex(multiindex, name)

    index_names.extend(zip(macro_builder.indices, ["entity"]))
<<<<<<< HEAD
    body = generate_coffee(impero_c, index_names, parameters["precision"], ScalarType_c,
                           argument_indices=argument_multiindices)
=======
    body = generate_coffee(impero_c, index_names, parameters["precision"])
>>>>>>> b6653510

    retarg = ast.Decl(ScalarType_c, ast.Symbol("R", rank=(Vce.space_dimension(), )))
    local_tensor = coarse_builder.local_tensor
    local_tensor.init = ast.ArrayInit(numpy.zeros(Vce.space_dimension(), dtype=ScalarType_c))
    body.children.insert(0, local_tensor)
    args = [retarg] + macro_builder.kernel_args + [macro_builder.coordinates_arg,
                                                   coarse_builder.coordinates_arg]

    # Now we have the kernel that computes <f, phi_c>dx_c
    # So now we need to hit it with the inverse mass matrix on dx_c

    u = TrialFunction(Vc)
    v = TestFunction(Vc)
    expr = Tensor(ufl.inner(u, v)*ufl.dx).inv * AssembledVector(ufl.Coefficient(Vc))
    Ainv, = compile_expression(expr)
    Ainv = Ainv.kinfo.kernel
    A = ast.Symbol(local_tensor.sym.symbol)
    R = ast.Symbol("R")
    body.children.append(ast.FunCall(Ainv.name, R, coarse_builder.coordinates_arg.sym, A))
    from coffee.base import Node
    assert isinstance(Ainv._code, Node)
    return op2.Kernel(ast.Node([Ainv._code,
                                ast.FunDecl("void", "pyop2_kernel_injection_dg", args, body,
                                            pred=["static", "inline"])]),
                      name="pyop2_kernel_injection_dg",
                      cpp=True,
                      include_dirs=Ainv._include_dirs,
                      headers=Ainv._headers)<|MERGE_RESOLUTION|>--- conflicted
+++ resolved
@@ -528,12 +528,7 @@
         name_multiindex(multiindex, name)
 
     index_names.extend(zip(macro_builder.indices, ["entity"]))
-<<<<<<< HEAD
-    body = generate_coffee(impero_c, index_names, parameters["precision"], ScalarType_c,
-                           argument_indices=argument_multiindices)
-=======
-    body = generate_coffee(impero_c, index_names, parameters["precision"])
->>>>>>> b6653510
+    body = generate_coffee(impero_c, index_names, parameters["precision"], ScalarType_c)
 
     retarg = ast.Decl(ScalarType_c, ast.Symbol("R", rank=(Vce.space_dimension(), )))
     local_tensor = coarse_builder.local_tensor
