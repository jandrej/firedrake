--- conflicted
+++ resolved
@@ -75,11 +75,8 @@
 from firedrake.vector import *
 from firedrake.version import __version__ as ver, __version_info__, check  # noqa: F401
 from firedrake.ensemble import *
-<<<<<<< HEAD
 from firedrake.pointcloud import *
-=======
 from firedrake.randomfunctiongen import *
->>>>>>> 4451abf9
 
 from firedrake.logging import *
 # Set default log level
